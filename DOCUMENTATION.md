--- conflicted
+++ resolved
@@ -1,1169 +1,697 @@
-<a name="powerbiclient"></a>
-# powerbiclient
-
-## Table of contents
-
-* [**Quick start**](#Quick-start)
-* [**Authenticate to Power BI and acquire an access token**](#Authenticate-to-Power-BI-and-acquire-an-access-token)
-  * [Authentication result](#Authentication-result)
-<<<<<<< HEAD
-    * [Import powerbiclient.authentication](#Import-powerbiclient.authentication)
-    * [Create instance of Authentication](#\_\_init\_\_-AuthenticationResult)
-    * [Get access token](#get\_access\_token)
-    * [Get authentication result](#get\_access\_token\_details)
-    * [Refresh token](#refresh\_token)
-=======
-    * [Import powerbiclient.authentication](#Import-powerbiclientauthentication)
-    * [Create instance of Authentication](#\_\_init\_\_-AuthenticationResult)
-    * [Get access token](#get\_access\_token)
->>>>>>> 5312130d
-  * [Device Flow Authentication](#Device-Flow-Authentication)
-    * [Import DeviceCodeLoginAuthentication](#Import-DeviceCodeLoginAuthentication)
-    * [Create instance of Device Flow Authentication](#\_\_init\_\_-DeviceCodeLoginAuthentication)
-  * [Interactive Flow Authentication](#Interactive-Flow-Authentication)
-    * [Import InteractiveLoginAuthentication](#Import-InteractiveLoginAuthentication)
-    * [Create instance of Interactive Authentication](#\_\_init\_\_-InteractiveLoginAuthentication)
-* [**PowerBI report embedding widget**](#PowerBI-report-embedding-widget)
-  * [Report class](#Report-class)
-  * [Import Report](#Import-Report)
-  * [Create an instance of Power BI report](#\_\_init\_\_-Report)
-  * [Set a new access token for the report](#set\_access\_token)
-  * [Set width and height of the report container in pixels](#set\_size)
-  * [Register a callback to a report event](#on)
-  * [Unregister a callback for a report event](#off)
-  * [Get a list of the report's pages](#get\_pages)
-  * [Get visuals list of the given page of the report](#visuals\_on\_page)
-  * [Export the data of a given visual of the report](#export\_visual\_data)
-  * [Get a list of applied report level filters](#get\_filters)
-  * [Add and update report level filters in the report](#update\_filters)
-  * [Remove all report level filters](#remove\_filters)
-  * [Get the list of the report's bookmarks](#get\_bookmarks)
-  * [Apply a bookmark by name on the report](#set\_bookmark)
-<<<<<<< HEAD
-<br>
-=======
-* [**Power BI quick visualization widget**](#Power-BI-quick-visualization-widget)
-  * [QuickVisualize class](#QuickVisualize-class)
-    * [Create an instance of Power BI quick visualization](#\_\_init\_\_-QuickVisualize)
-    * [Set a new access token](#set\_access\_token)
-    * [Set width and height of the Power BI quick visualization container in pixels](#set\_size)
-  * [Get dataset create configuration](#Get-dataset-create-configuration)
-* [**Considerations and limitations**](#Considerations-and-limitations)
-<br>
-<br>
-
->>>>>>> 5312130d
-# Quick start
-The below example shows how to:
-- Import Report class and authentication modules
-- Use device authentication to authenticate to Power BI
-- Embed report by group id and report id
-
-```python
-<<<<<<< HEAD
-# Import Report class and models
-=======
-# Import Report class
->>>>>>> 5312130d
-from powerbiclient import Report
-
-# Import DeviceCodeLoginAuthentication class to authenticate to Power BI
-from powerbiclient.authentication import DeviceCodeLoginAuthentication
-
-# Initiate device authentication
-device_auth = DeviceCodeLoginAuthentication()
-
-# Set workspace Id and report Id
-group_id="<YOUR_WORKSPACE_ID>"
-report_id="<YOUR_REPORT_ID>"
-
-# Create an instance of Power BI Report
-# Use auth object
-report = Report(group_id=group_id, report_id=report_id, auth=device_auth)
-
-# Load the report in the output cell.
-report
-```
-<br>
-
-<a name="powerbiclient.authentication"></a>
-# Authenticate to Power BI and acquire an access token
-
-The following section explains how to authenticate the user to enable report embedding.
-
-## Import powerbiclient.authentication
-
-```python
-# Import authentication module
-from powerbiclient import authentication
-```
-
-<a name="powerbiclient.authentication.AuthenticationResult"></a>
-## Authentication result
-Base class for available authentication methods. Not to be used explicitly.
-
-```python
-class AuthenticationResult()
-```
-
-<br>
-
-<a name="powerbiclient.authentication.AuthenticationResult.__init__"></a>
-### \_\_init\_\_ AuthenticationResult
-Create instance of Authentication
-
-```python
-<<<<<<< HEAD
-__init__(self, access_token_result)
-=======
-__init__(self)
->>>>>>> 5312130d
-```
-
-**Returns**:
-
-<<<<<<< HEAD
-- `access_token_result` _dict_ - Authentication result. A dict representing the json response from AAD. A successful response would contain "access_token" key.
-
-
-**Returns**:
-
-- `object` - AuthenticationResult object
-
-<br>
-
-<a name="powerbiclient.authentication.AuthenticationResult.get_access_token"></a>
-### get\_access\_token
-
-```python
-get_access_token()
-```
-
-**Returns**:
-
-- `string` - access token
-
-**Example**:
-```python
-# Get the access token using authentication object
-access_token = auth.get_access_token()
-=======
-- `object` - AuthenticationResult object. The authentication result object should be passed only to trusted code in your notebook.
-
-<br>
-
-<a name="powerbiclient.authentication.AuthenticationResult.get_access_token"></a>
-### get\_access\_token
-
-```python
-get_access_token(self, force_refresh=False)
-```
-
-**Arguments**:
-
-- `force_refresh` - whether to force refresh a new token or not, default is False
-
-**Returns**:
-
-- `string` - access token
-
-**Example**:
-```python
-# Get the access token using authentication object
-access_token = auth.get_access_token()
-```
-
-<br>
-
-<a name="powerbiclient.authentication.DeviceCodeLoginAuthentication"></a>
-## Device Flow Authentication
-
-Inherits from AuthenticationResult class. Obtain token by a device flow object. 
-
-```python
-class DeviceCodeLoginAuthentication(AuthenticationResult)
-```
-
-### Import DeviceCodeLoginAuthentication
-```python
-# Import DeviceCodeLoginAuthentication class
-from powerbiclient.authentication import DeviceCodeLoginAuthentication
-```
-
-<a name="powerbiclient.authentication.DeviceCodeLoginAuthentication.__init__"></a>
-### \_\_init\_\_ DeviceCodeLoginAuthentication
-Create instance of Device Flow Authentication. 
-
-```python
-__init__(self)
-```
-
-**Returns**:
-- `object` - Device flow object. The device flow object should be passed only to trusted code in your notebook.
-
-**Example**:
-```python
-# Initiate device flow authentication
-auth = DeviceCodeLoginAuthentication()
->>>>>>> 5312130d
-```
-
-<br>
-
-<<<<<<< HEAD
-<a name="powerbiclient.authentication.AuthenticationResult.get_access_token_details"></a>
-### get\_access\_token\_details
-
-Returns the authentication result - a dict representing the json response from AAD.
-=======
-<a name="powerbiclient.authentication.InteractiveLoginAuthentication"></a>
-## Interactive Flow Authentication
-
-Inherits from AuthenticationResult class. Acquire token interactively i.e. via a local browser.
-
-```python
-class InteractiveLoginAuthentication(AuthenticationResult)
-```
-
-### Import InteractiveLoginAuthentication
-```python
-# Import InteractiveLoginAuthentication class
-from powerbiclient.authentication import InteractiveLoginAuthentication
-```
-
-<a name="powerbiclient.authentication.InteractiveLoginAuthentication.__init__"></a>
-### \_\_init\_\_ InteractiveLoginAuthentication
-
-Create instance of Interactive Authentication.
-
-```python
-__init__(self)
-```
-
-**Returns**:
-
-- `object` - Interactive authentication object. The interactive authentication object should be passed only to trusted code in your notebook.
->>>>>>> 5312130d
-
-**Example**:
-```python
-<<<<<<< HEAD
-get_access_token_details()
-```
-
-=======
-# Initiate interactive login authentication with default client Id and Power BI scopes
-auth = InteractiveLoginAuthentication()
-```
-
-<br>
-
-<a name="powerbiclient.report"></a>
-# Power BI report embedding widget
-
-The following section explains how to create a Power BI report embedding widget in Jupyter Notebook.
->>>>>>> 5312130d
-
-<a name="powerbiclient.report.Report"></a>
-## Report class
-Embed a Power BI report.
-
-<<<<<<< HEAD
-- `dict` - authentication result
-=======
-```python
-class Report(DOMWidget)
-```
->>>>>>> 5312130d
-
-<br>
-
-### Import Report
-```python
-<<<<<<< HEAD
-# Get the authentication result using authentication object
-auth_result = auth.get_access_token_details()
-=======
-# Import Report class
-from powerbiclient import Report
->>>>>>> 5312130d
-```
-
-<br>
-
-<<<<<<< HEAD
-<a name="powerbiclient.authentication.AuthenticationResult.refresh_token"></a>
-### refresh\_token
-Acquire a token based on the refresh token obtained from the authentication result
-
-```python
-refresh_token()
-```
-
-**Example**:
-```python
-# Acquire a new access token from refresh token using authentication object
-auth.refresh_token()
-=======
-<a name="powerbiclient.report.Report.__init__"></a>
-### \_\_init\_\_ Report
-Create an instance of a Power BI report. Provide a report ID for viewing or editing an existing report, or a dataset ID for creating a new report.
-
-```python
-__init__(self, group_id, report_id=None, auth=None, view_mode=EmbedMode.VIEW.value, permissions=None, dataset_id=None, **kwargs)
-```
-
-**Arguments**:
-
-- `group_id` _string_ - Optional.
-  Id of Power BI Workspace where your report resides. If value is not provided, My workspace will be used.
-  
-- `report_id` _string_ - Optional.
-  Id of Power BI report. Must be provided to view or edit an existing report.
-  
-- `auth` _object_ - Optional.
-  We have 3 authentication options to embed a Power BI report:
-   - Access token (string)
-   - Authentication object (object) - instance of AuthenticationResult (DeviceCodeLoginAuthentication or InteractiveLoginAuthentication)
-   - If not provided, Power BI user will be authenticated using Device Flow authentication
-
-- `view_mode` _number_ - Optional.
-  Mode for embedding Power BI report (VIEW: 0, EDIT: 1, CREATE: 2).
-  To be provided if user wants to edit or create a report.
-  (Default = VIEW)
-  
-- `permissions` _number_ - Optional.
-  Permissions required while embedding report in EDIT mode. Ignored in VIEW or CREATE mode.
-
-  Values for permissions:
-    - `READWRITE` - Users can view, edit, and save the report.
-    - `COPY` - Users can save a copy of the report by using Save As.
-    - `ALL` - Users can create, view, edit, save, and save a copy of the report.
-  
-- `dataset_id` _string_ - Optional.
-  Create a new report using this dataset in the provided Power BI workspace. Must be provided to create a new report from an existing dataset if report_id is not provided.
-  
-**Returns**:
-
-- `object` - Report object
-
-**Examples**:
-```python
-# Instantiate report object with access token
-report = Report(group_id=group_id, report_id=report_id, auth=access_token)
-
-# Instantiate report object with authentication object (e.g DeviceCodeLoginAuthentication)
-report = Report(group_id=group_id, report_id=report_id, auth=device_auth)
-
-# Instantiate report object withouth auth (will trigger device flow authentication)
-report = Report(group_id=group_id, report_id=report_id)
-
-# Instantiate report object in EDIT mode
-report_edit = Report(group_id=group_id, report_id=report_id, auth=auth, view_mode=models.EmbedMode.EDIT.value, permissions=models.Permissions.READWRITE.value)
-
-# Instantiate report object in CREATE mode
-report_create = Report(group_id=group_id, auth=auth, view_mode=models.EmbedMode.CREATE.value, dataset_id=dataset_id)
->>>>>>> 5312130d
-```
-
-<br>
-
-<<<<<<< HEAD
-<a name="powerbiclient.authentication.DeviceCodeLoginAuthentication"></a>
-## Device Flow Authentication
-
-Inherits from AuthenticationResult class. Obtain token by a device flow object. 
-
-```python
-class DeviceCodeLoginAuthentication(AuthenticationResult)
-```
-
-### Import DeviceCodeLoginAuthentication
-```python
-# Import DeviceCodeLoginAuthentication class
-from powerbiclient.authentication import DeviceCodeLoginAuthentication
-```
-
-<a name="powerbiclient.authentication.DeviceCodeLoginAuthentication.__init__"></a>
-### \_\_init\_\_ DeviceCodeLoginAuthentication
-Create instance of Device Flow Authentication. 
-
-```python
-__init__(self)
-```
-
-**Returns**:
-- `object` - Device Flow object
-
-**Example**:
-```python
-# Initiate device flow authentication
-auth = DeviceCodeLoginAuthentication()
-=======
-<a name="powerbiclient.report.Report.set_access_token"></a>
-### set\_access\_token
-Set a new access token for the report
-
-```python
-set_access_token(access_token)
-```
-
-**Arguments**:
-
-- `access_token` _string_ - report access token
-
-**Example**:
-```python
-# Set new access token to the embedded report
-report.set_access_token(access_token)
-```
-
-<br>
-
-<a name="powerbiclient.report.Report.set_size"></a>
-### set\_size
-Set height and width of the report container in pixels
-
-```python
-set_size(container_height, container_width)
-```
-
-**Arguments**:
-
-- `container_height` _number_ - container height
-- `container_width` _number_ - container width
-
-**Example**:
-```python
-# Set report container's height and width using report object
-report.set_size(container_height, container_width)
->>>>>>> 5312130d
-```
-
-
-<br>
-
-<<<<<<< HEAD
-<a name="powerbiclient.authentication.InteractiveLoginAuthentication"></a>
-## Interactive Flow Authentication
-
-Inherits from AuthenticationResult class. Acquire token interactively i.e. via a local browser.
-
-```python
-class InteractiveLoginAuthentication(AuthenticationResult)
-```
-
-### Import InteractiveLoginAuthentication
-```python
-# Import InteractiveLoginAuthentication class
-from powerbiclient.authentication import InteractiveLoginAuthentication
-=======
-<a name="powerbiclient.report.Report.on"></a>
-### on
-Register a callback to execute when the report emits the target event
-
-```python
-on(event, callback)
-```
-
-**Arguments**:
-
-- `event` _string_ - Name of Power BI event (supported events: 'loaded', 'rendered')
-- `callback` _function_ - User defined function. Callback function is invoked with event details as parameter
-
-**Note:** _Currently supports only 'loaded' and 'rendered' report events_
-
-**Example**:
-```python
-# Create a method to be executed on report 'loaded' event to print 'Report is loaded'
-def loaded_callback(event_details):
-  print('Report is loaded')
-
-# Bind callback method with the report 'loaded' event
-report.on('loaded', loaded_callback)
->>>>>>> 5312130d
-```
-
-<a name="powerbiclient.authentication.InteractiveLoginAuthentication.__init__"></a>
-### \_\_init\_\_ InteractiveLoginAuthentication
-
-<<<<<<< HEAD
-Create instance of Interactive Authentication.
-
-```python
-__init__(self)
-```
-
-**Returns**:
-
-- `object` - Interactive authentication object
-
-**Example**:
-```python
-# Initiate interactive login authentication with default client Id and Power BI scopes
-auth = InteractiveLoginAuthentication()
-=======
-<a name="powerbiclient.report.Report.off"></a>
-### off
-Unregister a callback for a report event
-
-```python
-off(event)
-```
-
-**Arguments**:
-
-- `event` _string_ - Name of Power BI event (supported events: 'loaded', 'rendered')
-
-**Note:** _Currently supports only 'loaded' and 'rendered' report events_
-
-**Example**:
-```python
-# Unsubscribe the report 'loaded' event
-report.off('loaded')
->>>>>>> 5312130d
-```
-
-<br>
-
-<<<<<<< HEAD
-<a name="powerbiclient.report"></a>
-# Power BI report embedding widget
-=======
-**The following functions are only available for reports embedded in VIEW or EDIT mode**
-
-
-<a name="powerbiclient.report.Report.get_pages"></a>
-### get\_pages
-Get a list of the report's pages
->>>>>>> 5312130d
-
-The following section explains how to create a Power BI report embedding widget in Jupyter Notebook.
-
-<<<<<<< HEAD
-<a name="powerbiclient.report.Report"></a>
-## Report class
-Embed a Power BI report.
-
-```python
-class Report(DOMWidget)
-```
-=======
-**Returns**:
->>>>>>> 5312130d
-
-<br>
-
-### Import Report
-```python
-# Import Report class
-from powerbiclient import Report
-```
-
-<br>
-
-<<<<<<< HEAD
-<a name="powerbiclient.report.Report.__init__"></a>
-### \_\_init\_\_ Report
-Create an instance of Power BI report
-=======
-<a name="powerbiclient.report.Report.visuals_on_page"></a>
-### visuals\_on\_page
-Get visuals list of the given page of the report
->>>>>>> 5312130d
-
-```python
-__init__(self, group_id, report_id=None, auth=None, view_mode=EmbedMode.VIEW.value, permissions=None, dataset_id=None, **kwargs)
-```
-
-**Arguments**:
-
-- `group_id` _string_ - Required.
-  Id of Power BI Workspace where your report resides.
-  
-- `report_id` _string_ - Optional.
-  Id of Power BI report. To be provided if user wants to view or edit a report.
-  
-- `auth` _object_ - Optional.
-  We have 3 authentication options to embed a Power BI report:
-   - Access token (string)
-   - Authentication object (object) - instance of AuthenticationResult (DeviceCodeLoginAuthentication or InteractiveLoginAuthentication)
-   - If not provided, Power BI user will be authenticated using Device Flow authentication
-
-- `view_mode` _number_ - Optional.
-  Mode for embedding Power BI report (VIEW: 0, EDIT: 1, CREATE: 2).
-  To be provided if user wants to edit or create a report.
-  (Default = VIEW)
-  
-- `permissions` _number_ - Optional.
-  Permissions required while embedding report in EDIT mode. Ignored in VIEW or CREATE mode.
-
-  Values for permissions:
-    - `READWRITE` - Users can view, edit, and save the report.
-    - `COPY` - Users can save a copy of the report by using Save As.
-    - `ALL` - Users can create, view, edit, save, and save a copy of the report.
-  
-- `dataset_id` _string_ - Optional.
-  Create report based on the dataset configured on Power BI workspace.
-  To be provided if user wants to create a report.
-  
-**Returns**:
-
-- `object` - Report object
-
-**Examples**:
-```python
-# Instantiate report object with access token
-report = Report(group_id=group_id, report_id=report_id, auth=access_token)
-
-# Instantiate report object with authentication object (e.g DeviceCodeLoginAuthentication)
-report = Report(group_id=group_id, report_id=report_id, auth=device_auth)
-
-# Instantiate report object withouth auth (will trigger device flow authentication)
-report = Report(group_id=group_id, report_id=report_id)
-
-# Instantiate report object in EDIT mode
-report_edit = Report(group_id=group_id, report_id=report_id, auth=auth, view_mode=models.EmbedMode.EDIT.value, permissions=models.Permissions.READWRITE.value)
-
-# Instantiate report object in CREATE mode
-report_create = Report(group_id=group_id, auth=auth, view_mode=models.EmbedMode.CREATE.value, dataset_id=dataset_id)
-```
-
-<br>
-
-<<<<<<< HEAD
-<a name="powerbiclient.report.Report.set_access_token"></a>
-### set\_access\_token
-Set a new access token for the report
-
-```python
-set_access_token(access_token)
-=======
-<a name="powerbiclient.report.Report.export_visual_data"></a>
-### export\_visual\_data
-Export the data of a given visual of the report
-
-```python
-export_visual_data(page_name, visual_name, rows=None, export_data_type=models.ExportDataType.SUMMARIZED.value)
->>>>>>> 5312130d
-```
-
-**Arguments**:
-
-<<<<<<< HEAD
-- `access_token` _string_ - report access token
-
-**Example**:
-```python
-# Set new access token to the embedded report
-report.set_access_token(access_token)
-=======
-- `page_name` _string_ - Page name of the report's page containing the target visual
-- `visual_name` _string_ - Visual's unique name
-- `rows` _int, optional_ - Number of data rows to export (default - exports all rows)
-- `export_data_type` _number, optional_ - Type of data to be exported (SUMMARIZED: 0, UNDERLYING: 1), Default = SUMMARIZED
-
-**Returns**:
-
-- `string` - visual's exported data
-
-**Example**:
-```python
-# Get 50 rows of provided visual's summarized data
-exported_data = report.export_visual_data(page_name, visual_name, rows=50, export_data_type=models.ExportDataType.SUMMARIZED.value)
-
-# Get all rows of provided visual's summarized data
-exported_data = report.export_visual_data(page_name, visual_name)
->>>>>>> 5312130d
-```
-
-<br>
-
-<<<<<<< HEAD
-<a name="powerbiclient.report.Report.set_dimensions"></a>
-### set\_size
-Set width and height of the report container in pixels
-
-```python
-set_size(container_height, container_width)
-```
-
-**Arguments**:
-
-- `container_height` _number_ - container height
-- `container_width` _number_ - container width
-
-**Example**:
-```python
-# Set report container's height and width using report object
-report.set_size(container_height, container_width)
-```
-
-
-<br>
-
-<a name="powerbiclient.report.Report.on"></a>
-### on
-Register a callback to execute when the report emits the target event
-
-```python
-on(event, callback)
-=======
-<a name="powerbiclient.report.Report.get_filters"></a>
-### get\_filters
-Get a list of applied report level filters
-
-```python
-get_filters()
-```
-
-**Returns**:
-
-- `list` - list of filters
-
-**Example**:
-```python
-# Get the list of filters applied on embedded report
-filters = report.get_filters()
-```
-
-<br>
-
-<a name="powerbiclient.report.Report.update_filters"></a>
-### update\_filters
-Update report level filters in the embedded report: replaces an existing filter or adds it if it doesn't exist. 
-
-```python
-update_filters(filters)
->>>>>>> 5312130d
-```
-
-**Arguments**:
-
-<<<<<<< HEAD
-- `event` _string_ - Name of Power BI event (supported events: 'loaded', 'rendered')
-- `callback` _function_ - User defined function. Callback function is invoked with event details as parameter
-
-**Note:** _Currently supports only 'loaded' and 'rendered' report events_
-
-**Example**:
-```python
-# Create a method to be executed on report 'loaded' event to print 'Report is loaded'
-def loaded_callback(event_details):
-  print('Report is loaded')
-
-# Bind callback method with the report 'loaded' event
-report.on('loaded', loaded_callback)
-=======
-- `filters` _[models.ReportLevelFilters]_ - List of report level filters
-
-**Example**:
-```python
-# Create a basic filter to filter the report with value "East" in column "Region" of table "Geo"
-region_filter = {
-  '$schema': "http://powerbi.com/product/schema#basic",
-  'target': {
-      'table': "Geo",
-      'column': "Region"
-  },
-  'operator': "In",
-  'values': ["East"]
-}
-
-# Apply the basic filter by passing it in a List of filters in update_filters() method
-report.update_filters([region_filter])
->>>>>>> 5312130d
-```
-
-<br>
-
-<<<<<<< HEAD
-<a name="powerbiclient.report.Report.off"></a>
-### off
-Unregister a callback for a report event
-
-```python
-off(event)
-```
-
-**Arguments**:
-
-- `event` _string_ - Name of Power BI event (supported events: 'loaded', 'rendered')
-
-**Note:** _Currently supports only 'loaded' and 'rendered' report events_
-
-**Example**:
-```python
-# Unsubscribe the report 'loaded' event
-report.off('loaded')
-=======
-<a name="powerbiclient.report.Report.remove_filters"></a>
-### remove\_filters
-Remove all report level filters
-
-```python
-remove_filters()
-```
-
-**Example**:
-```python
-# Remove all the report level filters from the embedded report
-report.remove_filters()
->>>>>>> 5312130d
-```
-
-<br>
-
-<<<<<<< HEAD
-**The following functions are only available for reports embedded in VIEW or EDIT mode**
-
-
-<a name="powerbiclient.report.Report.get_pages"></a>
-### get\_pages
-Get a list of the report's pages
-
-```python
-get_pages()
-=======
-<a name="powerbiclient.report.Report.get_bookmarks"></a>
-### get\_bookmarks
-Get a list of the report's bookmarks
-
-```python
-get_bookmarks()
->>>>>>> 5312130d
-```
-
-**Returns**:
-
-<<<<<<< HEAD
-- `list` - list of pages
-
-**Example**:
-```python
-# Get the list of pages from embedded report
-pages = report.get_pages()
-=======
-- `list` - list of bookmarks
-
-**Example**:
-```python
-# Get the list of report bookmarks, if any
-bookmarks = report.get_bookmarks()
->>>>>>> 5312130d
-```
-<br>
-
-<<<<<<< HEAD
-<a name="powerbiclient.report.Report.visuals_on_page"></a>
-### visuals\_on\_page
-Get visuals list of the given page of the report
-
-```python
-visuals_on_page(page_name)
-```
-
-**Arguments**:
-
-- `page_name` _string_ - Page name of the embedded report
-  
-
-**Returns**:
-
-- `list` - list of visuals
-
-**Example**:
-```python
-# Get the list of visuals on a page
-visuals = report.visuals_on_page(page_name)
-```
-
-<br>
-
-<a name="powerbiclient.report.Report.export_visual_data"></a>
-### export\_visual\_data
-Export the data of a given visual of the report
-
-```python
-export_visual_data(page_name, visual_name, rows=None, export_data_type=models.ExportDataType.SUMMARIZED.value)
-=======
-<a name="powerbiclient.report.Report.set_bookmark"></a>
-### set\_bookmark
-Apply a bookmark by name on the report
-
-```python
-set_bookmark(bookmark_name)
-```
-
-**Arguments**:
-
-  bookmark_name (string) : Bookmark Name
-
-**Example**:
-```python
-# Apply a bookmark on the embedded report using the bookmark's name
-report.set_bookmark(bookmark_name)
->>>>>>> 5312130d
-```
-
-<br>
-
-<<<<<<< HEAD
-- `page_name` _string_ - Page name of the report's page containing the target visual
-- `visual_name` _string_ - Visual's unique name
-- `rows` _int, optional_ - Number of data rows to export (default - exports all rows)
-- `export_data_type` _number, optional_ - Type of data to be exported (SUMMARIZED: 0, UNDERLYING: 1), Default = SUMMARIZED
-=======
-<a name="powerbiclient.quick_visualize"></a>
-# Power BI quick visualization widget
->>>>>>> 5312130d
-
-The following section explains how to create a Power BI quick visualization widget in Jupyter Notebook.
-
-<<<<<<< HEAD
-- `string` - visual's exported data
-=======
-<a name="powerbiclient.quick_visualize.QuickVisualize"></a>
-## QuickVisualize class
-Embed a Power BI quick visualization.
->>>>>>> 5312130d
-
-```python
-<<<<<<< HEAD
-# Get 50 rows of provided visual's summarized data
-exported_data = report.export_visual_data(page_name, visual_name, rows=50, export_data_type=models.ExportDataType.SUMMARIZED.value)
-
-# Get all rows of provided visual's summarized data
-exported_data = report.export_visual_data(page_name, visual_name, export_data_type=models.ExportDataType.SUMMARIZED.value)
-=======
-class QuickVisualize(DOMWidget)
-```
-
-<br>
-
-### Import QuickVisualize
-```python
-# Import QuickVisualize class
-from powerbiclient import QuickVisualize
->>>>>>> 5312130d
-```
-
-<br>
-
-<<<<<<< HEAD
-<a name="powerbiclient.report.Report.get_filters"></a>
-### get\_filters
-Get a list of applied report level filters
-
-```python
-get_filters()
-```
-
-**Returns**:
-
-- `list` - list of filters
-=======
-<a name="powerbiclient.quick_visualize.QuickVisualize.__init__"></a>
-### \_\_init\_\_ QuickVisualize
-Create an instance of Power BI quick visualization
-
-```python
-__init__(self, dataset_create_config, auth=None, **kwargs)
-```
-
-**Arguments**:
-
-- `dataset_create_config` _object_: Required.
-  A dict representing the data used to create the report, formatted as IDatasetCreateConfiguration (See: [Embed a quick report in a Power BI embedded analytics application](https://learn.microsoft.com/en-us/javascript/api/overview/powerbi/embed-quick-report#step-11---create-a-dataset-without-a-data-source))
-
-- `auth` _string or object_: Optional.
-    We have 3 authentication options to embed Power BI quick visualization:
-    - Access token (string)
-    - Authentication object (object) - instance of AuthenticationResult (DeviceCodeLoginAuthentication or InteractiveLoginAuthentication)
-    - If not provided, Power BI user will be authenticated using Device Flow authentication
-  
-**Returns**:
-
-- `QuickVisualize`: _object_
->>>>>>> 5312130d
-
-**Examples**:
-```python
-<<<<<<< HEAD
-# Get the list of filters applied on embedded report
-filters = report.get_filters()
-```
-
-<br>
-
-<a name="powerbiclient.report.Report.update_filters"></a>
-### update\_filters
-Update report level filters in the embedded report: replaces an existing filter or adds it if it doesn't exist. 
-
-```python
-update_filters(filters)
-=======
-# Instantiate quick visualization object with access token
-qv = QuickVisualize(dataset_create_config=dataset_create_config, auth=access_token)
-
-# Instantiate quick visualization object with authentication object (e.g DeviceCodeLoginAuthentication)
-qv = QuickVisualize(dataset_create_config=dataset_create_config, auth=device_auth)
-
-# Instantiate quick visualization object withouth auth (will trigger device flow authentication)
-qv = QuickVisualize(dataset_create_config=dataset_create_config)
-
-# Instantiate quick visualization object with pandas DataFrame
-qv = QuickVisualize(get_dataset_config(df), auth=auth)
-```
-
-<br>
-
-<a name="powerbiclient.quick_visualize.QuickVisualize.set_access_token"></a>
-### set\_access\_token
-Set an access token for the Power BI quick visualization
-
-```python
-set_access_token(access_token)
->>>>>>> 5312130d
-```
-
-**Arguments**:
-
-<<<<<<< HEAD
-- `filters` _[models.ReportLevelFilters]_ - List of report level filters
-
-**Example**:
-```python
-# Create a basic filter to filter the report with value "East" in column "Region" of table "Geo"
-region_filter = {
-  '$schema': "http://powerbi.com/product/schema#basic",
-  'target': {
-      'table': "Geo",
-      'column': "Region"
-  },
-  'operator': "In",
-  'values': ["East"]
-}
-
-# Apply the basic filter by passing it in a List of filters in update_filters() method
-report.update_filters([region_filter])
-=======
-- `access_token` _string_
-
-**Example**:
-```python
-# Set a new access token to the Power BI quick visualization
-qv.set_access_token(access_token)
->>>>>>> 5312130d
-```
-
-<br>
-
-<<<<<<< HEAD
-<a name="powerbiclient.report.Report.remove_filters"></a>
-### remove\_filters
-Remove all report level filters
-
-```python
-remove_filters()
-```
-
-**Example**:
-```python
-# Remove all the report level filters from the embedded report
-report.remove_filters()
-=======
-<a name="powerbiclient.quick_visualize.QuickVisualize.set_size"></a>
-### set\_size
-Set height and width of Power BI quick visualization in px
-
-```python
-set_size(container_height, container_width)
-```
-
-**Arguments**:
-
-- `container_height` _number_ - container height
-- `container_width` _number_ - container width
-
-**Example**:
-```python
-# Set Power BI quick visualization container's height and width
-qv.set_size(container_height, container_width)
->>>>>>> 5312130d
-```
-
-<br>
-
-<<<<<<< HEAD
-<a name="powerbiclient.report.Report.get_bookmarks"></a>
-### get\_bookmarks
-Get a list of the report's bookmarks
-
-```python
-get_bookmarks()
-```
-
-**Returns**:
-
-- `list` - list of bookmarks
-
-**Example**:
-```python
-# Get the list of report bookmarks, if any
-bookmarks = report.get_bookmarks()
-```
-<br>
-
-<a name="powerbiclient.report.Report.set_bookmark"></a>
-### set\_bookmark
-Apply a bookmark by name on the report
-
-```python
-set_bookmark(bookmark_name)
-```
-
-**Arguments**:
-
-  bookmark_name (string) : Bookmark Name
-
-**Example**:
-```python
-# Apply a bookmark on the embedded report using report bookmark's name
-report.set_bookmark(bookmark_name)
-```
-
-=======
-<a name="powerbiclient.utils.get_dataset_config"></a>
-## Get dataset create configuration
-Utility method to get the dataset create configuration dict from a [pandas DataFrame](https://pandas.pydata.org/pandas-docs/stable/reference/api/pandas.DataFrame.html). To be used as input for instantiating a quick visualization object.
-
-```python
-get_dataset_config(df, locale='en-US')
-```
-
-**Arguments**:
-  - `df` _object_: Required.
-    Pandas DataFrame instance
-  - `locale` _string_: Optional.
-    This value is used to evaluate the data and parse values of the given DataFrame. Supported locales can be found here: [supported locales](https://learn.microsoft.com/en-us/openspecs/windows_protocols/ms-lcid/a9eac961-e77d-41a6-90a5-ce1a8b0cdb9c?redirectedfrom=MSDN)
-
-**Returns**:
-  - `dataset_create_config`: _dict_
-
-**Example**:
-```python
-from powerbiclient import get_dataset_config
-
-# Create an example DataFrame using pandas
-df = pd.DataFrame(data={'col1': [1, 2], 'col2': [3, 4]})
-
-# Use the dataset_create_config dict to instantiate a quick visualization object
-qv = QuickVisualize(get_dataset_config(df), auth=auth)
-```
-
-<br>
-
-# Considerations and limitations
-- Embedding and creating Power BI content in Jupyter notebooks is not available in sovereign and government clouds.
->>>>>>> 5312130d
+<a name="powerbiclient"></a>
+# powerbiclient
+
+## Table of contents
+
+* [**Quick start**](#Quick-start)
+* [**Authenticate to Power BI and acquire an access token**](#Authenticate-to-Power-BI-and-acquire-an-access-token)
+  * [Authentication result](#Authentication-result)
+    * [Import powerbiclient.authentication](#Import-powerbiclientauthentication)
+    * [Create instance of Authentication](#\_\_init\_\_-AuthenticationResult)
+    * [Get access token](#get\_access\_token)
+  * [Device Flow Authentication](#Device-Flow-Authentication)
+    * [Import DeviceCodeLoginAuthentication](#Import-DeviceCodeLoginAuthentication)
+    * [Create instance of Device Flow Authentication](#\_\_init\_\_-DeviceCodeLoginAuthentication)
+  * [Interactive Flow Authentication](#Interactive-Flow-Authentication)
+    * [Import InteractiveLoginAuthentication](#Import-InteractiveLoginAuthentication)
+    * [Create instance of Interactive Authentication](#\_\_init\_\_-InteractiveLoginAuthentication)
+* [**PowerBI report embedding widget**](#PowerBI-report-embedding-widget)
+  * [Report class](#Report-class)
+  * [Import Report](#Import-Report)
+  * [Create an instance of Power BI report](#\_\_init\_\_-Report)
+  * [Set a new access token for the report](#set\_access\_token)
+  * [Set width and height of the report container in pixels](#set\_size)
+  * [Register a callback to a report event](#on)
+  * [Unregister a callback for a report event](#off)
+  * [Get a list of the report's pages](#get\_pages)
+  * [Get visuals list of the given page of the report](#visuals\_on\_page)
+  * [Export the data of a given visual of the report](#export\_visual\_data)
+  * [Get a list of applied report level filters](#get\_filters)
+  * [Add and update report level filters in the report](#update\_filters)
+  * [Remove all report level filters](#remove\_filters)
+  * [Get the list of the report's bookmarks](#get\_bookmarks)
+  * [Apply a bookmark by name on the report](#set\_bookmark)
+* [**Power BI quick visualization widget**](#Power-BI-quick-visualization-widget)
+  * [QuickVisualize class](#QuickVisualize-class)
+    * [Create an instance of Power BI quick visualization](#\_\_init\_\_-QuickVisualize)
+    * [Set a new access token](#set\_access\_token)
+    * [Set width and height of the Power BI quick visualization container in pixels](#set\_size)
+  * [Get dataset create configuration](#Get-dataset-create-configuration)
+* [**Considerations and limitations**](#Considerations-and-limitations)
+<br>
+<br>
+
+# Quick start
+The below example shows how to:
+- Import Report class and authentication modules
+- Use device authentication to authenticate to Power BI
+- Embed report by group id and report id
+
+```python
+# Import Report class
+from powerbiclient import Report
+
+# Import DeviceCodeLoginAuthentication class to authenticate to Power BI
+from powerbiclient.authentication import DeviceCodeLoginAuthentication
+
+# Initiate device authentication
+device_auth = DeviceCodeLoginAuthentication()
+
+# Set workspace Id and report Id
+group_id="<YOUR_WORKSPACE_ID>"
+report_id="<YOUR_REPORT_ID>"
+
+# Create an instance of Power BI Report
+# Use auth object
+report = Report(group_id=group_id, report_id=report_id, auth=device_auth)
+
+# Load the report in the output cell.
+report
+```
+<br>
+
+<a name="powerbiclient.authentication"></a>
+# Authenticate to Power BI and acquire an access token
+
+The following section explains how to authenticate the user to enable report embedding.
+
+## Import powerbiclient.authentication
+
+```python
+# Import authentication module
+from powerbiclient import authentication
+```
+
+<a name="powerbiclient.authentication.AuthenticationResult"></a>
+## Authentication result
+Base class for available authentication methods. Not to be used explicitly.
+
+```python
+class AuthenticationResult()
+```
+
+<br>
+
+<a name="powerbiclient.authentication.AuthenticationResult.__init__"></a>
+### \_\_init\_\_ AuthenticationResult
+Create instance of Authentication
+
+```python
+__init__(self)
+```
+
+**Returns**:
+
+- `object` - AuthenticationResult object. The authentication result object should be passed only to trusted code in your notebook.
+
+<br>
+
+<a name="powerbiclient.authentication.AuthenticationResult.get_access_token"></a>
+### get\_access\_token
+
+```python
+get_access_token(self, force_refresh=False)
+```
+
+**Arguments**:
+
+- `force_refresh` - whether to force refresh a new token or not, default is False
+
+**Returns**:
+
+- `string` - access token
+
+**Example**:
+```python
+# Get the access token using authentication object
+access_token = auth.get_access_token()
+```
+
+<br>
+
+<a name="powerbiclient.authentication.DeviceCodeLoginAuthentication"></a>
+## Device Flow Authentication
+
+Inherits from AuthenticationResult class. Obtain token by a device flow object. 
+
+```python
+class DeviceCodeLoginAuthentication(AuthenticationResult)
+```
+
+### Import DeviceCodeLoginAuthentication
+```python
+# Import DeviceCodeLoginAuthentication class
+from powerbiclient.authentication import DeviceCodeLoginAuthentication
+```
+
+<a name="powerbiclient.authentication.DeviceCodeLoginAuthentication.__init__"></a>
+### \_\_init\_\_ DeviceCodeLoginAuthentication
+Create instance of Device Flow Authentication. 
+
+```python
+__init__(self)
+```
+
+**Returns**:
+- `object` - Device flow object. The device flow object should be passed only to trusted code in your notebook.
+
+**Example**:
+```python
+# Initiate device flow authentication
+auth = DeviceCodeLoginAuthentication()
+```
+
+<br>
+
+<a name="powerbiclient.authentication.InteractiveLoginAuthentication"></a>
+## Interactive Flow Authentication
+
+Inherits from AuthenticationResult class. Acquire token interactively i.e. via a local browser.
+
+```python
+class InteractiveLoginAuthentication(AuthenticationResult)
+```
+
+### Import InteractiveLoginAuthentication
+```python
+# Import InteractiveLoginAuthentication class
+from powerbiclient.authentication import InteractiveLoginAuthentication
+```
+
+<a name="powerbiclient.authentication.InteractiveLoginAuthentication.__init__"></a>
+### \_\_init\_\_ InteractiveLoginAuthentication
+
+Create instance of Interactive Authentication.
+
+```python
+__init__(self)
+```
+
+**Returns**:
+
+- `object` - Interactive authentication object. The interactive authentication object should be passed only to trusted code in your notebook.
+
+**Example**:
+```python
+# Initiate interactive login authentication with default client Id and Power BI scopes
+auth = InteractiveLoginAuthentication()
+```
+
+<br>
+
+<a name="powerbiclient.report"></a>
+# Power BI report embedding widget
+
+The following section explains how to create a Power BI report embedding widget in Jupyter Notebook.
+
+<a name="powerbiclient.report.Report"></a>
+## Report class
+Embed a Power BI report.
+
+```python
+class Report(DOMWidget)
+```
+
+<br>
+
+### Import Report
+```python
+# Import Report class
+from powerbiclient import Report
+```
+
+<br>
+
+<a name="powerbiclient.report.Report.__init__"></a>
+### \_\_init\_\_ Report
+Create an instance of a Power BI report. Provide a report ID for viewing or editing an existing report, or a dataset ID for creating a new report.
+
+```python
+__init__(self, group_id, report_id=None, auth=None, view_mode=EmbedMode.VIEW.value, permissions=None, dataset_id=None, **kwargs)
+```
+
+**Arguments**:
+
+- `group_id` _string_ - Optional.
+  Id of Power BI Workspace where your report resides. If value is not provided, My workspace will be used.
+  
+- `report_id` _string_ - Optional.
+  Id of Power BI report. Must be provided to view or edit an existing report.
+  
+- `auth` _object_ - Optional.
+  We have 3 authentication options to embed a Power BI report:
+   - Access token (string)
+   - Authentication object (object) - instance of AuthenticationResult (DeviceCodeLoginAuthentication or InteractiveLoginAuthentication)
+   - If not provided, Power BI user will be authenticated using Device Flow authentication
+
+- `view_mode` _number_ - Optional.
+  Mode for embedding Power BI report (VIEW: 0, EDIT: 1, CREATE: 2).
+  To be provided if user wants to edit or create a report.
+  (Default = VIEW)
+  
+- `permissions` _number_ - Optional.
+  Permissions required while embedding report in EDIT mode. Ignored in VIEW or CREATE mode.
+
+  Values for permissions:
+    - `READWRITE` - Users can view, edit, and save the report.
+    - `COPY` - Users can save a copy of the report by using Save As.
+    - `ALL` - Users can create, view, edit, save, and save a copy of the report.
+  
+- `dataset_id` _string_ - Optional.
+  Create a new report using this dataset in the provided Power BI workspace. Must be provided to create a new report from an existing dataset if report_id is not provided.
+  
+**Returns**:
+
+- `object` - Report object
+
+**Examples**:
+```python
+# Instantiate report object with access token
+report = Report(group_id=group_id, report_id=report_id, auth=access_token)
+
+# Instantiate report object with authentication object (e.g DeviceCodeLoginAuthentication)
+report = Report(group_id=group_id, report_id=report_id, auth=device_auth)
+
+# Instantiate report object withouth auth (will trigger device flow authentication)
+report = Report(group_id=group_id, report_id=report_id)
+
+# Instantiate report object in EDIT mode
+report_edit = Report(group_id=group_id, report_id=report_id, auth=auth, view_mode=models.EmbedMode.EDIT.value, permissions=models.Permissions.READWRITE.value)
+
+# Instantiate report object in CREATE mode
+report_create = Report(group_id=group_id, auth=auth, view_mode=models.EmbedMode.CREATE.value, dataset_id=dataset_id)
+```
+
+<br>
+
+<a name="powerbiclient.report.Report.set_access_token"></a>
+### set\_access\_token
+Set a new access token for the report
+
+```python
+set_access_token(access_token)
+```
+
+**Arguments**:
+
+- `access_token` _string_ - report access token
+
+**Example**:
+```python
+# Set new access token to the embedded report
+report.set_access_token(access_token)
+```
+
+<br>
+
+<a name="powerbiclient.report.Report.set_size"></a>
+### set\_size
+Set height and width of the report container in pixels
+
+```python
+set_size(container_height, container_width)
+```
+
+**Arguments**:
+
+- `container_height` _number_ - container height
+- `container_width` _number_ - container width
+
+**Example**:
+```python
+# Set report container's height and width using report object
+report.set_size(container_height, container_width)
+```
+
+
+<br>
+
+<a name="powerbiclient.report.Report.on"></a>
+### on
+Register a callback to execute when the report emits the target event
+
+```python
+on(event, callback)
+```
+
+**Arguments**:
+
+- `event` _string_ - Name of Power BI event (supported events: 'loaded', 'rendered')
+- `callback` _function_ - User defined function. Callback function is invoked with event details as parameter
+
+**Note:** _Currently supports only 'loaded' and 'rendered' report events_
+
+**Example**:
+```python
+# Create a method to be executed on report 'loaded' event to print 'Report is loaded'
+def loaded_callback(event_details):
+  print('Report is loaded')
+
+# Bind callback method with the report 'loaded' event
+report.on('loaded', loaded_callback)
+```
+
+<br>
+
+<a name="powerbiclient.report.Report.off"></a>
+### off
+Unregister a callback for a report event
+
+```python
+off(event)
+```
+
+**Arguments**:
+
+- `event` _string_ - Name of Power BI event (supported events: 'loaded', 'rendered')
+
+**Note:** _Currently supports only 'loaded' and 'rendered' report events_
+
+**Example**:
+```python
+# Unsubscribe the report 'loaded' event
+report.off('loaded')
+```
+
+<br>
+
+**The following functions are only available for reports embedded in VIEW or EDIT mode**
+
+
+<a name="powerbiclient.report.Report.get_pages"></a>
+### get\_pages
+Get a list of the report's pages
+
+```python
+get_pages()
+```
+
+**Returns**:
+
+- `list` - list of pages
+
+**Example**:
+```python
+# Get the list of pages from embedded report
+pages = report.get_pages()
+```
+
+<br>
+
+<a name="powerbiclient.report.Report.visuals_on_page"></a>
+### visuals\_on\_page
+Get visuals list of the given page of the report
+
+```python
+visuals_on_page(page_name)
+```
+
+**Arguments**:
+
+- `page_name` _string_ - Page name of the embedded report
+  
+
+**Returns**:
+
+- `list` - list of visuals
+
+**Example**:
+```python
+# Get the list of visuals on a page
+visuals = report.visuals_on_page(page_name)
+```
+
+<br>
+
+<a name="powerbiclient.report.Report.export_visual_data"></a>
+### export\_visual\_data
+Export the data of a given visual of the report
+
+```python
+export_visual_data(page_name, visual_name, rows=None, export_data_type=models.ExportDataType.SUMMARIZED.value)
+```
+
+**Arguments**:
+
+- `page_name` _string_ - Page name of the report's page containing the target visual
+- `visual_name` _string_ - Visual's unique name
+- `rows` _int, optional_ - Number of data rows to export (default - exports all rows)
+- `export_data_type` _number, optional_ - Type of data to be exported (SUMMARIZED: 0, UNDERLYING: 1), Default = SUMMARIZED
+
+**Returns**:
+
+- `string` - visual's exported data
+
+**Example**:
+```python
+# Get 50 rows of provided visual's summarized data
+exported_data = report.export_visual_data(page_name, visual_name, rows=50, export_data_type=models.ExportDataType.SUMMARIZED.value)
+
+# Get all rows of provided visual's summarized data
+exported_data = report.export_visual_data(page_name, visual_name)
+```
+
+<br>
+
+<a name="powerbiclient.report.Report.get_filters"></a>
+### get\_filters
+Get a list of applied report level filters
+
+```python
+get_filters()
+```
+
+**Returns**:
+
+- `list` - list of filters
+
+**Example**:
+```python
+# Get the list of filters applied on embedded report
+filters = report.get_filters()
+```
+
+<br>
+
+<a name="powerbiclient.report.Report.update_filters"></a>
+### update\_filters
+Update report level filters in the embedded report: replaces an existing filter or adds it if it doesn't exist. 
+
+```python
+update_filters(filters)
+```
+
+**Arguments**:
+
+- `filters` _[models.ReportLevelFilters]_ - List of report level filters
+
+**Example**:
+```python
+# Create a basic filter to filter the report with value "East" in column "Region" of table "Geo"
+region_filter = {
+  '$schema': "http://powerbi.com/product/schema#basic",
+  'target': {
+      'table': "Geo",
+      'column': "Region"
+  },
+  'operator': "In",
+  'values': ["East"]
+}
+
+# Apply the basic filter by passing it in a List of filters in update_filters() method
+report.update_filters([region_filter])
+```
+
+<br>
+
+<a name="powerbiclient.report.Report.remove_filters"></a>
+### remove\_filters
+Remove all report level filters
+
+```python
+remove_filters()
+```
+
+**Example**:
+```python
+# Remove all the report level filters from the embedded report
+report.remove_filters()
+```
+
+<br>
+
+<a name="powerbiclient.report.Report.get_bookmarks"></a>
+### get\_bookmarks
+Get a list of the report's bookmarks
+
+```python
+get_bookmarks()
+```
+
+**Returns**:
+
+- `list` - list of bookmarks
+
+**Example**:
+```python
+# Get the list of report bookmarks, if any
+bookmarks = report.get_bookmarks()
+```
+<br>
+
+<a name="powerbiclient.report.Report.set_bookmark"></a>
+### set\_bookmark
+Apply a bookmark by name on the report
+
+```python
+set_bookmark(bookmark_name)
+```
+
+**Arguments**:
+
+  bookmark_name (string) : Bookmark Name
+
+**Example**:
+```python
+# Apply a bookmark on the embedded report using the bookmark's name
+report.set_bookmark(bookmark_name)
+```
+
+<br>
+
+<a name="powerbiclient.quick_visualize"></a>
+# Power BI quick visualization widget
+
+The following section explains how to create a Power BI quick visualization widget in Jupyter Notebook.
+
+<a name="powerbiclient.quick_visualize.QuickVisualize"></a>
+## QuickVisualize class
+Embed a Power BI quick visualization.
+
+```python
+class QuickVisualize(DOMWidget)
+```
+
+<br>
+
+### Import QuickVisualize
+```python
+# Import QuickVisualize class
+from powerbiclient import QuickVisualize
+```
+
+<br>
+
+<a name="powerbiclient.quick_visualize.QuickVisualize.__init__"></a>
+### \_\_init\_\_ QuickVisualize
+Create an instance of Power BI quick visualization
+
+```python
+__init__(self, dataset_create_config, auth=None, **kwargs)
+```
+
+**Arguments**:
+
+- `dataset_create_config` _object_: Required.
+  A dict representing the data used to create the report, formatted as IDatasetCreateConfiguration (See: [Embed a quick report in a Power BI embedded analytics application](https://learn.microsoft.com/en-us/javascript/api/overview/powerbi/embed-quick-report#step-11---create-a-dataset-without-a-data-source))
+
+- `auth` _string or object_: Optional.
+    We have 3 authentication options to embed Power BI quick visualization:
+    - Access token (string)
+    - Authentication object (object) - instance of AuthenticationResult (DeviceCodeLoginAuthentication or InteractiveLoginAuthentication)
+    - If not provided, Power BI user will be authenticated using Device Flow authentication
+  
+**Returns**:
+
+- `QuickVisualize`: _object_
+
+**Examples**:
+```python
+# Instantiate quick visualization object with access token
+qv = QuickVisualize(dataset_create_config=dataset_create_config, auth=access_token)
+
+# Instantiate quick visualization object with authentication object (e.g DeviceCodeLoginAuthentication)
+qv = QuickVisualize(dataset_create_config=dataset_create_config, auth=device_auth)
+
+# Instantiate quick visualization object withouth auth (will trigger device flow authentication)
+qv = QuickVisualize(dataset_create_config=dataset_create_config)
+
+# Instantiate quick visualization object with pandas DataFrame
+qv = QuickVisualize(get_dataset_config(df), auth=auth)
+```
+
+<br>
+
+<a name="powerbiclient.quick_visualize.QuickVisualize.set_access_token"></a>
+### set\_access\_token
+Set an access token for the Power BI quick visualization
+
+```python
+set_access_token(access_token)
+```
+
+**Arguments**:
+
+- `access_token` _string_
+
+**Example**:
+```python
+# Set a new access token to the Power BI quick visualization
+qv.set_access_token(access_token)
+```
+
+<br>
+
+<a name="powerbiclient.quick_visualize.QuickVisualize.set_size"></a>
+### set\_size
+Set height and width of Power BI quick visualization in px
+
+```python
+set_size(container_height, container_width)
+```
+
+**Arguments**:
+
+- `container_height` _number_ - container height
+- `container_width` _number_ - container width
+
+**Example**:
+```python
+# Set Power BI quick visualization container's height and width
+qv.set_size(container_height, container_width)
+```
+
+<br>
+
+<a name="powerbiclient.utils.get_dataset_config"></a>
+## Get dataset create configuration
+Utility method to get the dataset create configuration dict from a [pandas DataFrame](https://pandas.pydata.org/pandas-docs/stable/reference/api/pandas.DataFrame.html). To be used as input for instantiating a quick visualization object.
+
+```python
+get_dataset_config(df, locale='en-US')
+```
+
+**Arguments**:
+  - `df` _object_: Required.
+    Pandas DataFrame instance
+  - `locale` _string_: Optional.
+    This value is used to evaluate the data and parse values of the given DataFrame. Supported locales can be found here: [supported locales](https://learn.microsoft.com/en-us/openspecs/windows_protocols/ms-lcid/a9eac961-e77d-41a6-90a5-ce1a8b0cdb9c?redirectedfrom=MSDN)
+
+**Returns**:
+  - `dataset_create_config`: _dict_
+
+**Example**:
+```python
+from powerbiclient import get_dataset_config
+
+# Create an example DataFrame using pandas
+df = pd.DataFrame(data={'col1': [1, 2], 'col2': [3, 4]})
+
+# Use the dataset_create_config dict to instantiate a quick visualization object
+qv = QuickVisualize(get_dataset_config(df), auth=auth)
+```
+
+<br>
+
+# Considerations and limitations
+- Embedding and creating Power BI content in Jupyter notebooks is not available in sovereign and government clouds.