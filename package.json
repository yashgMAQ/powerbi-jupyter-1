{
  "name": "powerbi-jupyter-client",
<<<<<<< HEAD
  "version": "2.0.1",
=======
  "version": "3.0.0",
>>>>>>> 5312130d
  "description": "A Custom Jupyter Widget Library",
  "keywords": [
    "jupyter",
    "jupyterlab",
    "jupyterlab-extension",
    "widgets"
  ],
  "files": [
    "lib/**/*.js",
    "dist/*.js",
    "dist/*.js.map",
    "css/*.css"
  ],
  "homepage": "https://github.com/Microsoft/powerbi-jupyter",
  "bugs": {
    "url": "https://github.com/Microsoft/powerbi-jupyter/issues"
  },
  "license": "MIT",
  "author": {
    "name": "Microsoft"
  },
  "main": "lib/index.js",
  "types": "./lib/index.d.ts",
  "repository": {
    "type": "git",
    "url": "https://github.com/Microsoft/powerbi-jupyter"
  },
  "scripts": {
    "build": "npm run build:lib && npm run build:nbextension",
    "build:labextension": "npm run clean:labextension && mkdirp powerbiclient/labextension && cd powerbiclient/labextension && npm pack ../..",
    "build:lib": "tsc",
    "build:nbextension": "webpack --mode production",
    "build:all": "npm run build:labextension && npm run build:nbextension",
    "clean": "npm run clean:lib && npm run clean:nbextension",
    "clean:lib": "rimraf lib",
    "clean:labextension": "rimraf powerbiclient/labextension",
    "clean:nbextension": "rimraf powerbiclient/nbextension/static/index.js",
    "lint": "eslint . --ext .ts,.tsx --fix",
    "lint:check": "eslint . --ext .ts,.tsx",
    "pretest:common": "webpack --config tests/webpack.config.js",
    "test": "npm run test:chrome",
    "test:chrome": "npm run pretest:common && karma start --browsers=Chrome tests/karma.conf.js",
    "test:debug": "npm run pretest:common && karma start --browsers=Chrome --singleRun=false --debug=true tests/karma.conf.js",
    "test:firefox": "npm run pretest:common && karma start --browsers=Firefox tests/karma.conf.js",
    "test:ie": "npm run pretest:common && karma start --browsers=IE tests/karma.conf.js",
    "watch": "npm-run-all -p watch:*",
    "watch:lib": "tsc -w",
    "watch:nbextension": "webpack --watch"
  },
  "dependencies": {
    "@jupyter-widgets/base": "^4.1.0",
<<<<<<< HEAD
    "powerbi-client": "^2.21.1"
=======
    "powerbi-client": "^2.22.0"
>>>>>>> 5312130d
  },
  "devDependencies": {
    "@phosphor/application": "^1.6.0",
    "@phosphor/widgets": "^1.6.0",
    "@types/expect.js": "^0.3.29",
    "@types/lodash": "4.14.182",
    "@types/mocha": "^5.2.5",
    "@types/node": "^10.11.6",
    "@types/webpack-env": "^1.13.6",
    "@typescript-eslint/eslint-plugin": "^3.6.0",
    "@typescript-eslint/parser": "^3.6.0",
    "acorn": "^7.2.0",
    "css-loader": "^3.2.0",
    "eslint": "^7.4.0",
    "eslint-config-prettier": "^6.11.0",
    "eslint-plugin-prettier": "^3.1.4",
    "expect.js": "^0.3.1",
    "fs-extra": "^7.0.0",
    "karma": "^6.3.17",
    "karma-chrome-launcher": "^2.2.0",
    "karma-firefox-launcher": "^1.1.0",
    "karma-ie-launcher": "^1.0.0",
    "karma-mocha": "^2.0.1",
    "karma-mocha-reporter": "^2.2.5",
    "karma-typescript": "^5.0.3",
    "karma-typescript-es6-transform": "^5.0.3",
    "mkdirp": "^0.5.1",
    "mocha": "^9.2.2",
    "npm-run-all": "^4.1.3",
    "prettier": "^2.0.5",
    "rimraf": "^2.6.2",
    "source-map-loader": "^0.2.4",
    "style-loader": "^1.0.0",
    "ts-loader": "^5.2.1",
    "typescript": "~3.8",
    "webpack": "^5.71.0",
    "webpack-cli": "^4.10.0"
  },
  "jupyterlab": {
    "extension": "lib/plugin"
  }
}<|MERGE_RESOLUTION|>--- conflicted
+++ resolved
@@ -1,105 +1,97 @@
-{
-  "name": "powerbi-jupyter-client",
-<<<<<<< HEAD
-  "version": "2.0.1",
-=======
-  "version": "3.0.0",
->>>>>>> 5312130d
-  "description": "A Custom Jupyter Widget Library",
-  "keywords": [
-    "jupyter",
-    "jupyterlab",
-    "jupyterlab-extension",
-    "widgets"
-  ],
-  "files": [
-    "lib/**/*.js",
-    "dist/*.js",
-    "dist/*.js.map",
-    "css/*.css"
-  ],
-  "homepage": "https://github.com/Microsoft/powerbi-jupyter",
-  "bugs": {
-    "url": "https://github.com/Microsoft/powerbi-jupyter/issues"
-  },
-  "license": "MIT",
-  "author": {
-    "name": "Microsoft"
-  },
-  "main": "lib/index.js",
-  "types": "./lib/index.d.ts",
-  "repository": {
-    "type": "git",
-    "url": "https://github.com/Microsoft/powerbi-jupyter"
-  },
-  "scripts": {
-    "build": "npm run build:lib && npm run build:nbextension",
-    "build:labextension": "npm run clean:labextension && mkdirp powerbiclient/labextension && cd powerbiclient/labextension && npm pack ../..",
-    "build:lib": "tsc",
-    "build:nbextension": "webpack --mode production",
-    "build:all": "npm run build:labextension && npm run build:nbextension",
-    "clean": "npm run clean:lib && npm run clean:nbextension",
-    "clean:lib": "rimraf lib",
-    "clean:labextension": "rimraf powerbiclient/labextension",
-    "clean:nbextension": "rimraf powerbiclient/nbextension/static/index.js",
-    "lint": "eslint . --ext .ts,.tsx --fix",
-    "lint:check": "eslint . --ext .ts,.tsx",
-    "pretest:common": "webpack --config tests/webpack.config.js",
-    "test": "npm run test:chrome",
-    "test:chrome": "npm run pretest:common && karma start --browsers=Chrome tests/karma.conf.js",
-    "test:debug": "npm run pretest:common && karma start --browsers=Chrome --singleRun=false --debug=true tests/karma.conf.js",
-    "test:firefox": "npm run pretest:common && karma start --browsers=Firefox tests/karma.conf.js",
-    "test:ie": "npm run pretest:common && karma start --browsers=IE tests/karma.conf.js",
-    "watch": "npm-run-all -p watch:*",
-    "watch:lib": "tsc -w",
-    "watch:nbextension": "webpack --watch"
-  },
-  "dependencies": {
-    "@jupyter-widgets/base": "^4.1.0",
-<<<<<<< HEAD
-    "powerbi-client": "^2.21.1"
-=======
-    "powerbi-client": "^2.22.0"
->>>>>>> 5312130d
-  },
-  "devDependencies": {
-    "@phosphor/application": "^1.6.0",
-    "@phosphor/widgets": "^1.6.0",
-    "@types/expect.js": "^0.3.29",
-    "@types/lodash": "4.14.182",
-    "@types/mocha": "^5.2.5",
-    "@types/node": "^10.11.6",
-    "@types/webpack-env": "^1.13.6",
-    "@typescript-eslint/eslint-plugin": "^3.6.0",
-    "@typescript-eslint/parser": "^3.6.0",
-    "acorn": "^7.2.0",
-    "css-loader": "^3.2.0",
-    "eslint": "^7.4.0",
-    "eslint-config-prettier": "^6.11.0",
-    "eslint-plugin-prettier": "^3.1.4",
-    "expect.js": "^0.3.1",
-    "fs-extra": "^7.0.0",
-    "karma": "^6.3.17",
-    "karma-chrome-launcher": "^2.2.0",
-    "karma-firefox-launcher": "^1.1.0",
-    "karma-ie-launcher": "^1.0.0",
-    "karma-mocha": "^2.0.1",
-    "karma-mocha-reporter": "^2.2.5",
-    "karma-typescript": "^5.0.3",
-    "karma-typescript-es6-transform": "^5.0.3",
-    "mkdirp": "^0.5.1",
-    "mocha": "^9.2.2",
-    "npm-run-all": "^4.1.3",
-    "prettier": "^2.0.5",
-    "rimraf": "^2.6.2",
-    "source-map-loader": "^0.2.4",
-    "style-loader": "^1.0.0",
-    "ts-loader": "^5.2.1",
-    "typescript": "~3.8",
-    "webpack": "^5.71.0",
-    "webpack-cli": "^4.10.0"
-  },
-  "jupyterlab": {
-    "extension": "lib/plugin"
-  }
+{
+  "name": "powerbi-jupyter-client",
+  "version": "3.0.0",
+  "description": "A Custom Jupyter Widget Library",
+  "keywords": [
+    "jupyter",
+    "jupyterlab",
+    "jupyterlab-extension",
+    "widgets"
+  ],
+  "files": [
+    "lib/**/*.js",
+    "dist/*.js",
+    "dist/*.js.map",
+    "css/*.css"
+  ],
+  "homepage": "https://github.com/Microsoft/powerbi-jupyter",
+  "bugs": {
+    "url": "https://github.com/Microsoft/powerbi-jupyter/issues"
+  },
+  "license": "MIT",
+  "author": {
+    "name": "Microsoft"
+  },
+  "main": "lib/index.js",
+  "types": "./lib/index.d.ts",
+  "repository": {
+    "type": "git",
+    "url": "https://github.com/Microsoft/powerbi-jupyter"
+  },
+  "scripts": {
+    "build": "npm run build:lib && npm run build:nbextension",
+    "build:labextension": "npm run clean:labextension && mkdirp powerbiclient/labextension && cd powerbiclient/labextension && npm pack ../..",
+    "build:lib": "tsc",
+    "build:nbextension": "webpack --mode production",
+    "build:all": "npm run build:labextension && npm run build:nbextension",
+    "clean": "npm run clean:lib && npm run clean:nbextension",
+    "clean:lib": "rimraf lib",
+    "clean:labextension": "rimraf powerbiclient/labextension",
+    "clean:nbextension": "rimraf powerbiclient/nbextension/static/index.js",
+    "lint": "eslint . --ext .ts,.tsx --fix",
+    "lint:check": "eslint . --ext .ts,.tsx",
+    "pretest:common": "webpack --config tests/webpack.config.js",
+    "test": "npm run test:chrome",
+    "test:chrome": "npm run pretest:common && karma start --browsers=Chrome tests/karma.conf.js",
+    "test:debug": "npm run pretest:common && karma start --browsers=Chrome --singleRun=false --debug=true tests/karma.conf.js",
+    "test:firefox": "npm run pretest:common && karma start --browsers=Firefox tests/karma.conf.js",
+    "test:ie": "npm run pretest:common && karma start --browsers=IE tests/karma.conf.js",
+    "watch": "npm-run-all -p watch:*",
+    "watch:lib": "tsc -w",
+    "watch:nbextension": "webpack --watch"
+  },
+  "dependencies": {
+    "@jupyter-widgets/base": "^4.1.0",
+    "powerbi-client": "^2.22.0"
+  },
+  "devDependencies": {
+    "@phosphor/application": "^1.6.0",
+    "@phosphor/widgets": "^1.6.0",
+    "@types/expect.js": "^0.3.29",
+    "@types/lodash": "4.14.182",
+    "@types/mocha": "^5.2.5",
+    "@types/node": "^10.11.6",
+    "@types/webpack-env": "^1.13.6",
+    "@typescript-eslint/eslint-plugin": "^3.6.0",
+    "@typescript-eslint/parser": "^3.6.0",
+    "acorn": "^7.2.0",
+    "css-loader": "^3.2.0",
+    "eslint": "^7.4.0",
+    "eslint-config-prettier": "^6.11.0",
+    "eslint-plugin-prettier": "^3.1.4",
+    "expect.js": "^0.3.1",
+    "fs-extra": "^7.0.0",
+    "karma": "^6.3.17",
+    "karma-chrome-launcher": "^2.2.0",
+    "karma-firefox-launcher": "^1.1.0",
+    "karma-ie-launcher": "^1.0.0",
+    "karma-mocha": "^2.0.1",
+    "karma-mocha-reporter": "^2.2.5",
+    "karma-typescript": "^5.0.3",
+    "karma-typescript-es6-transform": "^5.0.3",
+    "mkdirp": "^0.5.1",
+    "mocha": "^9.2.2",
+    "npm-run-all": "^4.1.3",
+    "prettier": "^2.0.5",
+    "rimraf": "^2.6.2",
+    "source-map-loader": "^0.2.4",
+    "style-loader": "^1.0.0",
+    "ts-loader": "^5.2.1",
+    "typescript": "~3.8",
+    "webpack": "^5.71.0",
+    "webpack-cli": "^4.10.0"
+  },
+  "jupyterlab": {
+    "extension": "lib/plugin"
+  }
 }