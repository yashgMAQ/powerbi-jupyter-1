--- conflicted
+++ resolved
@@ -3,10 +3,6 @@
 
 # Copyright (c) Microsoft.
 
-<<<<<<< HEAD
-version_info = (2, 0, 1)
-=======
 version_info = (3, 0, 0)
->>>>>>> 5312130d
 
 __version__ = ".".join(map(str, version_info))