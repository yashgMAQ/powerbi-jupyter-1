--- conflicted
+++ resolved
@@ -20,12 +20,7 @@
 from .utils import MODULE_NAME, get_access_token_details
 from ._version import __version__
 
-<<<<<<< HEAD
-=======
-MODULE_NAME = "powerbi-jupyter-client"
-
-
->>>>>>> d51ee850
+
 class Report(DOMWidget, HasTraits):
     """PowerBI report embedding widget"""
 
@@ -188,17 +183,11 @@
                 raise TraitError('Invalid embedUrl ',
                                  proposal['value']['embedUrl'])
             if (type(proposal['value']['tokenType']) is not int):
-<<<<<<< HEAD
-                raise TraitError('Invalid tokenType ', proposal['value']['tokenType'])
-            if (proposal['value']['tokenExpiration'] is not None and type(proposal['value']['tokenExpiration']) is not int):
-                raise TraitError('Invalid tokenExpiration ', proposal['value']['tokenExpiration'])
-=======
                 raise TraitError('Invalid tokenType ',
                                  proposal['value']['tokenType'])
-            if (type(proposal['value']['tokenExpiration']) is not int):
+            if (proposal['value']['tokenExpiration'] is not None and type(proposal['value']['tokenExpiration']) is not int):
                 raise TraitError('Invalid tokenExpiration ',
                                  proposal['value']['tokenExpiration'])
->>>>>>> d51ee850
             if (type(proposal['value']['viewMode']) is not int):
                 raise TraitError('Invalid viewMode ',
                                  proposal['value']['viewMode'])
@@ -257,35 +246,13 @@
         Returns:
             object: Report object
         """
-<<<<<<< HEAD
-
-        access_token, token_expiration = get_access_token_details(powerbi_widget=Report, auth=auth)
-
-        # Get embed URL  
-        try:          
-=======
-        token_expiration = 0
+
+        access_token, token_expiration = get_access_token_details(
+            powerbi_widget=Report, auth=auth)
+
+        # Get embed URL
+        group_url = f"/groups/{group_id}" if group_id is not None else ''
         try:
-            # Get access token using authentication
-            if isinstance(auth, str):
-                access_token = auth
-            else:
-                if auth is None:
-                    # Use DeviceCodeLoginAuthentication if no authentication is provided
-                    if not Report._auth:
-                        Report._auth = DeviceCodeLoginAuthentication()
-                    auth = Report._auth
-                elif not isinstance(auth, AuthenticationResult):
-                    raise Exception("Given auth parameter is invalid")
-
-                self._auth = auth
-                access_token = self._auth.get_access_token()
-                token_expiration = self._auth.get_access_token_details().get(
-                    'id_token_claims').get('exp')
-
-            # Get embed URL
-            group_url = f"/groups/{group_id}" if group_id is not None else ''
->>>>>>> d51ee850
             if view_mode == EmbedMode.CREATE.value:
                 if not dataset_id:
                     raise Exception("Dataset Id is required")
@@ -300,12 +267,7 @@
                 request_url=request_url, token=access_token, response_key=response_key)
 
         except Exception as ex:
-<<<<<<< HEAD
             raise Exception("Could not get embed URL: {0}".format(ex))
-=======
-            raise Exception(
-                "Could not create access token or embed URL: {0}".format(ex))
->>>>>>> d51ee850
 
         # Tells if Power BI events are being observed
         self._observing_events = False
