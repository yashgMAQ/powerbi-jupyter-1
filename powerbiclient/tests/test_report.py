--- conflicted
+++ resolved
@@ -6,12 +6,9 @@
 
 import pytest
 import requests_mock
-<<<<<<< HEAD
-=======
 import threading
 import time
 from unittest.mock import mock_open, patch
->>>>>>> 5312130d
 
 from traitlets.traitlets import TraitError
 from .. import report
@@ -120,11 +117,7 @@
         new_embed_url = 'new_dummy_embed_url'
 
         # Act
-<<<<<<< HEAD
-        report._set_embed_config(access_token=new_access_token, embed_url=new_embed_url, view_mode=report._embed_config['viewMode'], permissions=report._embed_config['permissions'], dataset_id=report._embed_config['datasetId'], token_expiration=report._embed_config['tokenExpiration'])
-=======
         report._set_embed_config(access_token=new_access_token, embed_url=new_embed_url, view_mode=report._embed_config['viewMode'], permissions=report._embed_config['permissions'], dataset_id=report._embed_config['datasetId'])
->>>>>>> 5312130d
 
         # Assert
         assert report._embed_config == {
@@ -383,12 +376,7 @@
         # Arrange
         report = create_test_report()
 
-<<<<<<< HEAD
-        # Data sent by frontend (Setting this upfront will prevent get_filters from waiting for list of report level filters)
-        report._report_filters = REPORT_FILTERS
-=======
         front_end_mock_thread = threading.Thread(target=front_end_mock)
->>>>>>> 5312130d
 
         # Act
         front_end_mock_thread.start()
