#!/usr/bin/env python
# coding: utf-8

# Copyright (c) Microsoft Corporation.
# Licensed under the MIT license.

import pytest
import requests_mock
import threading
import time
from unittest.mock import mock_open, patch

from traitlets.traitlets import TraitError
from .. import report

ACCESS_TOKEN = 'dummy_access_token'
EMBED_URL = 'dummy_embed_url'
GROUP_ID = 'dummy_group_id'
REPORT_ID = 'dummy_report_id'
PAGE_NAME = 'dummy_page_name'
VISUAL_NAME = 'dummy_visual_name'
VISUAL_DATA = 'dummy_visual_data'
VISUAL_DATA_ROWS = 20
DEFAULT_DATA_ROWS = 10
REPORT_PAGES = ['dummy_report_pages']
PAGE_VISUALS = ['dummy_page_visuals']
REPORT_BOOKMARKS = ['dummy_report_bookmarks']
REPORT_FILTERS = ['dummy_report_filters']


def create_test_report(embedded=True, permissions=None):
    with requests_mock.Mocker() as rm:
        request_url = f"https://api.powerbi.com/v1.0/myorg/groups/{GROUP_ID}/reports/{REPORT_ID}"
<<<<<<< HEAD
        rm.get(request_url, json={'embedUrl': EMBED_URL})
        report = Report(group_id=GROUP_ID, report_id=REPORT_ID,
                        auth=ACCESS_TOKEN, permissions=permissions)
        report._embedded = embedded
        return report
=======
        rm.get(request_url, json={ 'embedUrl': EMBED_URL })
        report_mock = report.Report(group_id=GROUP_ID, report_id=REPORT_ID, auth=ACCESS_TOKEN, permissions=permissions)
        report_mock._embedded = embedded
        return report_mock
>>>>>>> 9adfec5d


class TestCommAndTraitlets:
    def test_sending_message(self, mock_comm):
        # Arrange
        report = create_test_report()
        report.comm = mock_comm

        new_height = 450
        new_width = 800

        # Act
        report.set_size(new_height, new_width)

        # Assert that comm sends all traitlet changes to frontend
        assert mock_comm.log_send[0][1]['data']['state'] == {
            'container_height': new_height
        }
        assert mock_comm.log_send[1][1]['data']['state'] == {
            'container_width': new_width
        }

    def test_export_visual_data_request_validators(self):
        # Arrange
        report = create_test_report()

        # Act + Assert
        with pytest.raises(TraitError):
            report.export_visual_data(PAGE_NAME, VISUAL_NAME, 'number')

    def test_report_filters_request_validators(self):
        # Arrange
        report = create_test_report()

        # Act + Assert
        with pytest.raises(TraitError):
            report.update_filters('filter')

    def test_embed_config_validators(self):
        # Arrange
        report = None

        # Act + Assert
        with pytest.raises(TraitError):
            report = create_test_report(permissions="INVALID_PERMISSIONS")

        assert report is None


class TestReportConstructor:
    def test_report_constructor(self):
        # Act
        report = create_test_report(embedded=False)

        # Assert
        assert report._embed_config == {
            'type': 'report',
            'accessToken': ACCESS_TOKEN,
            'embedUrl': EMBED_URL,
            'tokenType': 0,
            'viewMode': 0,
            'permissions': None,
            'datasetId': None
        }
        assert report._embedded == False


class TestSettingNewEmbedConfig:
    def test_set_embed_config(self):
        # Arrange
        report = create_test_report()

        new_access_token = "new_dummy_access_token"
        new_embed_url = 'new_dummy_embed_url'

        # Act
        report._set_embed_config(access_token=new_access_token, embed_url=new_embed_url, view_mode=report._embed_config['viewMode'], permissions=report._embed_config['permissions'], dataset_id=report._embed_config['datasetId'])

        # Assert
        assert report._embed_config == {
            'type': 'report',
            'accessToken': new_access_token,
            'embedUrl': new_embed_url,
            'tokenType': 0,
            'viewMode': 0,
            'permissions': None,
            'datasetId': None
        }
        assert report._embedded == False


class TestChangingNewReportSize:
    def test_change_size(self):
        report = create_test_report()

        new_height = 500
        new_width = 900

        report.set_size(new_height, new_width)

        # Assert traitlets are updated
        assert report.container_height == new_height
        assert report.container_width == new_width


class TestEventHandlers:
    def test_throws_for_invalid_event(self):
        # Arrange
        report = create_test_report()
        event_name = 'tileClicked'

        # Act
        def tileClicked_callback():
            pass

        # Act + Assert
        with pytest.raises(Exception):
            report.on(event_name, tileClicked_callback)

        # Assert
        assert event_name not in report._registered_event_handlers.keys()
        assert report._observing_events == False

    def test_throws_for_unsupported_event(self):
        # Arrange
        report = create_test_report()
        event_name = 'saved'

        # Act
        def saved_callback():
            pass

        # Act + Assert
        with pytest.raises(Exception):
            report.on(event_name, saved_callback)

        # Assert
        assert event_name not in report._registered_event_handlers.keys()
        assert report._observing_events == False

    def test_setting_event_handler(self):
        # Arrange
        report = create_test_report()
        event_name = 'loaded'

        # Act
        def loaded_callback():
            pass

        report.on(event_name, loaded_callback)

        # Assert
        assert event_name in report._registered_event_handlers.keys()
        assert report._registered_event_handlers[event_name] == loaded_callback
        assert report._observing_events == True

    def test_setting_event_handler_again(self):
        # Arrange
        report = create_test_report()
        event_name = 'loaded'

        # Act
        def loaded_callback():
            # Dummy callback
            pass

        def loaded_callback2():
            # Dummy callback
            pass

        report.on(event_name, loaded_callback)
        report.on(event_name, loaded_callback2)

        # Assert
        assert event_name in report._registered_event_handlers.keys()
        # Check new handler is registered and old one is unregistered
        assert report._registered_event_handlers[event_name] == loaded_callback2
        assert report._observing_events == True

    def test_not_setting_event_handler(self):
        # Arrange
        report = create_test_report()

        # Act
        # Does not set any handler

        # Assert
        assert 'loaded' not in report._registered_event_handlers

    def test_unsetting_event_handler(self):
        # Arrange
        report = create_test_report()
        event_name = 'loaded'

        # Act
        def loaded_callback():
            pass

        report.on(event_name, loaded_callback)

        # Assert
        assert event_name in report._registered_event_handlers.keys()
        assert report._registered_event_handlers[event_name] == loaded_callback
        assert report._observing_events == True

        # Act
        report.off(event_name)

        # Assert
        assert event_name not in report._registered_event_handlers.keys()


class TestExportData:
    def test_throws_when_not_embedded(self):
        # Arrange
        report = create_test_report(embedded=False)

        # Act + Assert
        with pytest.raises(Exception):
            report.export_visual_data('page', 'visual')

    def test_returned_data(self):
        # Arrange
        report = create_test_report()
        # Data sent by frontend (Setting this upfront will prevent extract_data from waiting for data)
        report._visual_data = VISUAL_DATA

        # Act
        returned_data = report.export_visual_data(
            PAGE_NAME, VISUAL_NAME, VISUAL_DATA_ROWS)

        # Assert
        assert returned_data == VISUAL_DATA
        assert report._export_visual_data_request == report.EXPORT_VISUAL_DATA_REQUEST_DEFAULT_STATE
        assert report._visual_data == report.VISUAL_DATA_DEFAULT_STATE


class TestGetPages:
    def test_throws_when_not_embedded(self):
        # Arrange
        report = create_test_report(embedded=False)

        # Act + Assert
        with pytest.raises(Exception):
            report.get_pages()

    def test_returned_data(self):
        # Arrange
        report = create_test_report()
        # Data sent by frontend (Setting this upfront will prevent get_pages from waiting for list of pages)
        report._report_pages = REPORT_PAGES

        # Act
        returned_pages = report.get_pages()

        # Assert
        assert returned_pages == REPORT_PAGES
        assert report._get_pages_request == report.GET_PAGES_REQUEST_DEFAULT_STATE
        assert report._report_pages == report.REPORT_PAGES_DEFAULT_STATE


class TestGetVisuals:
    def test_throws_when_not_embedded(self):
        # Arrange
        report = create_test_report(embedded=False)

        # Act + Assert
        with pytest.raises(Exception):
            report.get_visuals('page')

    def test_returned_data(self):
        # Arrange
        report = create_test_report()
        # Data sent by frontend (Setting this upfront will prevent get_pages from waiting for list of pages)
        report._page_visuals = PAGE_VISUALS

        # Act
        returned_visuals = report.visuals_on_page(PAGE_NAME)

        # Assert
        assert returned_visuals == PAGE_VISUALS
        assert report._get_visuals_page_name == report.GET_VISUALS_DEFAULT_PAGE_NAME
        assert report._page_visuals == report.PAGE_VISUALS_DEFAULT_STATE


class TestGetBookmarks:
    def test_throws_when_not_embedded(self):
        # Arrange
        report = create_test_report(embedded=False)

        # Act + Assert
        with pytest.raises(Exception):
            report.get_bookmarks()

    def test_returned_data(self):
        # Arrange
        report = create_test_report()

        # Data sent by frontend (Setting this upfront will prevent get_bookmarks from waiting for list of bookmarks)
        report._report_bookmarks = REPORT_BOOKMARKS

        # Act
        returned_bookmarks = report.get_bookmarks()

        # Assert
        assert returned_bookmarks == REPORT_BOOKMARKS
        assert report._get_bookmarks_request == report.GET_BOOKMARKS_REQUEST_DEFAULT_STATE
        assert report._report_bookmarks == report.REPORT_BOOKMARKS_DEFAULT_STATE


class TestGetFilters:
    def test_throws_when_not_embedded(self):
        # Arrange
        report = create_test_report(embedded=False)

        # Act + Assert
        with pytest.raises(Exception):
            report.get_filters()


    @patch(report.__name__+'.get_ipython')
    @patch(report.__name__+'.ui_events', mock_open())
    def test_returned_data(self, get_ipython_mock):
        get_ipython_mock.return_value = True

        def front_end_mock():
            # Dummy delay to mock front-end
            time.sleep(0.5)

            report._report_filters = REPORT_FILTERS
            report._get_filters_request = False

        # Arrange
        report = create_test_report()

        front_end_mock_thread = threading.Thread(target=front_end_mock)

        # Act
        front_end_mock_thread.start()

        # Assert
        assert report.get_filters() == REPORT_FILTERS
        assert report._get_filters_request == report.GET_FILTERS_REQUEST_DEFAULT_STATE
        assert report._report_filters == report.REPORT_FILTERS_DEFAULT_STATE<|MERGE_RESOLUTION|>--- conflicted
+++ resolved
@@ -31,20 +31,10 @@
 def create_test_report(embedded=True, permissions=None):
     with requests_mock.Mocker() as rm:
         request_url = f"https://api.powerbi.com/v1.0/myorg/groups/{GROUP_ID}/reports/{REPORT_ID}"
-<<<<<<< HEAD
-        rm.get(request_url, json={'embedUrl': EMBED_URL})
-        report = Report(group_id=GROUP_ID, report_id=REPORT_ID,
-                        auth=ACCESS_TOKEN, permissions=permissions)
-        report._embedded = embedded
-        return report
-=======
         rm.get(request_url, json={ 'embedUrl': EMBED_URL })
         report_mock = report.Report(group_id=GROUP_ID, report_id=REPORT_ID, auth=ACCESS_TOKEN, permissions=permissions)
         report_mock._embedded = embedded
-        return report_mock
->>>>>>> 9adfec5d
-
-
+        return report
 class TestCommAndTraitlets:
     def test_sending_message(self, mock_comm):
         # Arrange
