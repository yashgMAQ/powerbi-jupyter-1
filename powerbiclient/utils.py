#!/usr/bin/env python
# coding: utf-8

# Copyright (c) Microsoft Corporation.
# Licensed under the MIT license.

from pandas.api.types import is_numeric_dtype
import re

from .authentication import DeviceCodeLoginAuthentication, AuthenticationResult
from .models import DataType

MODULE_NAME = "powerbi-jupyter-client"
data_types_map = {
    'string': DataType.TEXT.value,
    'int32': DataType.INT32.value,
    'bool': DataType.LOGICAL.value,
    'datetime64[ns]': DataType.DATE_TIME.value,
    'object': DataType.TEXT.value # default
}


def get_dataset_config(df, locale='en-US'):
    """ Utility methond to get dataset create configuration dict from Pandas DataFrame

    Args:
        df (object): Required.
            Pandas DataFrame instance
        locale (string): Optional.
            Locale of the data
            Supported locales can be found: https://learn.microsoft.com/en-us/openspecs/windows_protocols/ms-lcid/a9eac961-e77d-41a6-90a5-ce1a8b0cdb9c?redirectedfrom=MSDN 

    Returns: 
        dict: dataset_create_config
    """
    if df is None:
        raise Exception("Parameter df is required")

    table_name = 'Table'
    columns_schema = []

    for col in df.columns:
        # Find the correct DataType according to Pandas dtype
        dtype_key = str(df[col].dtype)
        if dtype_key in data_types_map:
            data_type = data_types_map[dtype_key]
        elif is_numeric_dtype(df[col]):
            data_type = DataType.NUMBER.value
        elif re.search(r"datetime64\[ns, .*\]", dtype_key):
            data_type = DataType.DATE_TIME_ZONE.value
        else:
            data_type = DataType.TEXT.value

        # Logical values should be with lower case: true / false
        if data_type == DataType.LOGICAL.value:
            df[col] = df[col].astype('string').str.lower()
        
        columns_schema.append({ 'name': col, 'dataType': data_type })

    return {
        'locale': locale,
        'tableSchemaList': [
            {
                'name': table_name,
                'columns': columns_schema
            }
        ],
        'data': [
            {
                'name': table_name,
                'rows': df.astype('string').values.tolist()
            }
        ]
    }


def is_dataset_create_config_valid(dataset_create_config):
    """ Validate dataset_create_config

    Args:
        dataset_create_config (dict): Required.
            dict which represent the datasetCreateConfiguration which is used to quick visualize of the data
            https://github.com/microsoft/powerbi-models/blob/3e232ad6ad7408b1e5db2bc1e0479733054b1a7b/src/models.ts#L1140-L1146

    Returns:
        bool: True if dataset_create_config is valid, False otherwise
    """
    if dataset_create_config is None or type(dataset_create_config) is not dict:
        return False

    if len(dataset_create_config.keys()) != 3:
        return False

    # Validate locale
    locale = dataset_create_config.get('locale')
    if not locale or type(locale) != str:
        return False
    
    # Validate table schema list
    table_schema_list = dataset_create_config.get('tableSchemaList')
    if not is_dataset_create_config_items_valid(table_schema_list, ['name', 'columns']):
        return False

    # Validate data
    data = dataset_create_config.get('data')
    if not is_dataset_create_config_items_valid(table_schema_list, ['name', 'rows']):
        return False
    
    return True

<<<<<<< HEAD
def is_dataset_create_config_items_valid(lst, expected_item_fields):
    if not lst or type(lst) != list or len(lst) != 1:
        return False

    for field in expected_item_fields:
        if not lst[0].get(field):
            return False

    return True


def get_access_token_details(powerbi_widget, auth):
=======
def get_access_token_details(powerbi_widget, auth=None):
>>>>>>> 0720e7ee
    """ Get access token details: access token and token expiration

    Args:
        powerbi_widget (Report | QuickVisulize): Required.
            One of Power BI widget classes, can be Report or QuickVisualize
        auth (string or object): Optional.
            We have 3 authentication options to embed a Power BI report:
                - Access token (string)
                - Authentication object (object) - instance of AuthenticationResult (DeviceCodeLoginAuthentication or InteractiveLoginAuthentication)
                - If not provided, Power BI user will be authenticated using Device Flow authentication

    Returns:
        tuple: (access_token, token_expiration)
    """

    # auth is the access token string
    if isinstance(auth, str):
        # In this authentication way we cannot refresh the access token so token_expiration should be None
        token_expiration = None
        return auth, token_expiration
    
    try:
        if auth is None:
            # Use DeviceCodeLoginAuthentication if no authentication is provided
            if not powerbi_widget._auth:
                powerbi_widget._auth = DeviceCodeLoginAuthentication()
            auth = powerbi_widget._auth
        elif not isinstance(auth, AuthenticationResult):
            raise Exception("Given auth parameter is invalid")
        else:
            powerbi_widget._auth = auth

        access_token = auth.get_access_token()
        token_expiration = auth.get_access_token_details().get('id_token_claims').get('exp')
        return access_token, token_expiration
    
    except Exception as ex:
        raise Exception("Could not get access token: {0}".format(ex))<|MERGE_RESOLUTION|>--- conflicted
+++ resolved
@@ -108,7 +108,6 @@
     
     return True
 
-<<<<<<< HEAD
 def is_dataset_create_config_items_valid(lst, expected_item_fields):
     if not lst or type(lst) != list or len(lst) != 1:
         return False
@@ -120,10 +119,7 @@
     return True
 
 
-def get_access_token_details(powerbi_widget, auth):
-=======
 def get_access_token_details(powerbi_widget, auth=None):
->>>>>>> 0720e7ee
     """ Get access token details: access token and token expiration
 
     Args:
