--- conflicted
+++ resolved
@@ -1,120 +1,116 @@
-#!/usr/bin/env python
-# coding: utf-8
-
-# Copyright (c) Jupyter Development Team.
-# Distributed under the terms of the Modified BSD License.
-
-from __future__ import print_function
-from glob import glob
-from os import path
-from os.path import join as pjoin
-
-
-from setupbase import (
-    create_cmdclass, install_npm, ensure_targets,
-    find_packages, combine_commands,
-    get_version, HERE
-)
-
-from setuptools import setup
-
-
-# The name of the project
-name = 'powerbiclient'
-
-# Get our version
-version = get_version(pjoin(name, '_version.py'))
-
-# Get Readme file content
-this_directory = path.abspath(path.dirname(__file__))
-with open(path.join(this_directory, 'README.md'), encoding='utf-8') as f:
-    long_description = f.read()
-
-nb_path = pjoin(HERE, name, 'nbextension', 'static')
-lab_path = pjoin(HERE, name, 'labextension')
-
-# Representative files that should exist after a successful build
-jstargets = [
-    pjoin(nb_path, 'index.js'),
-    pjoin(HERE, 'lib', 'plugin.js'),
-]
-
-package_data_spec = {
-    name: [
-        'nbextension/static/*.*js*',
-        'labextension/*.tgz'
-    ]
-}
-
-data_files_spec = [
-    ('share/jupyter/nbextensions/powerbiclient',
-        nb_path, '*.js*'),
-    ('share/jupyter/lab/extensions', lab_path, '*.tgz'),
-    ('etc/jupyter/nbconfig/notebook.d', HERE, 'powerbiclient.json')
-]
-
-
-cmdclass = create_cmdclass('jsdeps', package_data_spec=package_data_spec,
-                           data_files_spec=data_files_spec)
-cmdclass['jsdeps'] = combine_commands(
-    install_npm(HERE, build_cmd='build:all'),
-    ensure_targets(jstargets),
-)
-
-
-setup_args = dict(
-    name=name,
-    description='A Custom Jupyter Widget Library',
-    long_description=long_description,
-    long_description_content_type='text/markdown',
-    version=version,
-    scripts=glob(pjoin('scripts', '*')),
-    cmdclass=cmdclass,
-    packages=find_packages(),
-    author='Microsoft',
-    author_email='',
-    url='https://github.com/Microsoft/powerbi-jupyter',
-    license='MIT',
-    platforms="Linux, Mac OS X, Windows",
-    keywords=['Jupyter', 'Widgets', 'IPython'],
-    classifiers=[
-        'Intended Audience :: Developers',
-        'License :: OSI Approved :: MIT License',
-        'Programming Language :: Python',
-        'Programming Language :: Python :: 3.7',
-        'Programming Language :: Python :: 3.8',
-        'Programming Language :: Python :: 3.9',
-        'Framework :: Jupyter',
-    ],
-    include_package_data=True,
-    install_requires=[
-        'ipywidgets>=7.0.0',
-        'jupyter-ui-poll>=0.1.2',
-        'msal>=1.8.0',
-        'requests>=2.25.1',
-        'pandas'
-    ],
-    extras_require={
-        'test': [
-            'pytest>=4.6',
-            'pytest-cov',
-            'nbval',
-<<<<<<< HEAD
-            'requests_mock'
-=======
-            'requests_mock',
-            'mock'
->>>>>>> 5312130d
-        ],
-        'demo': [
-            'pandas',
-            'matplotlib',
-        ],
-    },
-    entry_points={
-    },
-    python_requires='>=3.4'
-)
-
-if __name__ == '__main__':
-    setup(**setup_args)
+#!/usr/bin/env python
+# coding: utf-8
+
+# Copyright (c) Jupyter Development Team.
+# Distributed under the terms of the Modified BSD License.
+
+from __future__ import print_function
+from glob import glob
+from os import path
+from os.path import join as pjoin
+
+
+from setupbase import (
+    create_cmdclass, install_npm, ensure_targets,
+    find_packages, combine_commands,
+    get_version, HERE
+)
+
+from setuptools import setup
+
+
+# The name of the project
+name = 'powerbiclient'
+
+# Get our version
+version = get_version(pjoin(name, '_version.py'))
+
+# Get Readme file content
+this_directory = path.abspath(path.dirname(__file__))
+with open(path.join(this_directory, 'README.md'), encoding='utf-8') as f:
+    long_description = f.read()
+
+nb_path = pjoin(HERE, name, 'nbextension', 'static')
+lab_path = pjoin(HERE, name, 'labextension')
+
+# Representative files that should exist after a successful build
+jstargets = [
+    pjoin(nb_path, 'index.js'),
+    pjoin(HERE, 'lib', 'plugin.js'),
+]
+
+package_data_spec = {
+    name: [
+        'nbextension/static/*.*js*',
+        'labextension/*.tgz'
+    ]
+}
+
+data_files_spec = [
+    ('share/jupyter/nbextensions/powerbiclient',
+        nb_path, '*.js*'),
+    ('share/jupyter/lab/extensions', lab_path, '*.tgz'),
+    ('etc/jupyter/nbconfig/notebook.d', HERE, 'powerbiclient.json')
+]
+
+
+cmdclass = create_cmdclass('jsdeps', package_data_spec=package_data_spec,
+                           data_files_spec=data_files_spec)
+cmdclass['jsdeps'] = combine_commands(
+    install_npm(HERE, build_cmd='build:all'),
+    ensure_targets(jstargets),
+)
+
+
+setup_args = dict(
+    name=name,
+    description='A Custom Jupyter Widget Library',
+    long_description=long_description,
+    long_description_content_type='text/markdown',
+    version=version,
+    scripts=glob(pjoin('scripts', '*')),
+    cmdclass=cmdclass,
+    packages=find_packages(),
+    author='Microsoft',
+    author_email='',
+    url='https://github.com/Microsoft/powerbi-jupyter',
+    license='MIT',
+    platforms="Linux, Mac OS X, Windows",
+    keywords=['Jupyter', 'Widgets', 'IPython'],
+    classifiers=[
+        'Intended Audience :: Developers',
+        'License :: OSI Approved :: MIT License',
+        'Programming Language :: Python',
+        'Programming Language :: Python :: 3.7',
+        'Programming Language :: Python :: 3.8',
+        'Programming Language :: Python :: 3.9',
+        'Framework :: Jupyter',
+    ],
+    include_package_data=True,
+    install_requires=[
+        'ipywidgets>=7.0.0',
+        'jupyter-ui-poll>=0.1.2',
+        'msal>=1.8.0',
+        'requests>=2.25.1',
+        'pandas'
+    ],
+    extras_require={
+        'test': [
+            'pytest>=4.6',
+            'pytest-cov',
+            'nbval',
+            'requests_mock',
+            'mock'
+        ],
+        'demo': [
+            'pandas',
+            'matplotlib',
+        ],
+    },
+    entry_points={
+    },
+    python_requires='>=3.4'
+)
+
+if __name__ == '__main__':
+    setup(**setup_args)