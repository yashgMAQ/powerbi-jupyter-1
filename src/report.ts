// Copyright (c) Microsoft Corporation.
// Licensed under the MIT license.

import { DOMWidgetModel, DOMWidgetView, ISerializers } from '@jupyter-widgets/base';

import {
  Report,
  models,
  VisualDescriptor,
  Page,
  IReportEmbedConfiguration,
} from 'powerbi-client';

import { MODULE_NAME, MODULE_VERSION } from './version';

// Import the CSS
import '../css/report.css';
<<<<<<< HEAD
import { getActivePageSize, getRequestedPage, setTokenExpirationListener } from './utils';

// Jupyter SDK type to be passed with service instance creation
const JUPYTER_SDK_TYPE = 'powerbi-jupyter';

// Initialize powerbi service
const powerbi = new service.Service(
  factories.hpmFactory,
  factories.wpmpFactory,
  factories.routerFactory,
  { type: JUPYTER_SDK_TYPE, sdkWrapperVersion: MODULE_VERSION }
);
=======
import { getActivePageSize, getRequestedPage, powerbi, setTokenExpirationListener, getTokenExpirationTimeout } from './utils';
>>>>>>> 5312130d

const EXPORT_DATA_DEFAULT_STATE: ExportVisualDataRequest = {
  pageName: undefined,
  visualName: undefined,
  rows: undefined,
  exportDataType: undefined,
};

const REPORT_FILTER_REQUEST_DEFAULT_STATE = {
  filters: [],
  request_completed: true,
};

const REPORT_NOT_EMBEDDED_MESSAGE = 'Power BI report is not embedded';

export class ReportModel extends DOMWidgetModel {
  defaults(): any {
    return {
      ...super.defaults(),
      _model_name: ReportModel.model_name,
      _model_module: ReportModel.model_module,
      _model_module_version: ReportModel.model_module_version,
      _view_name: ReportModel.view_name,
      _view_module: ReportModel.view_module,
      _view_module_version: ReportModel.view_module_version,
      _embed_config: {},
      _embedded: false,
      container_height: 0,
      container_width: 0,
      _export_visual_data_request: EXPORT_DATA_DEFAULT_STATE,
      _visual_data: null,
      _event_data: {
        event_name: null,
        event_details: null,
      },
      _get_filters_request: false,
      _report_filters: [],
      _report_filters_request: REPORT_FILTER_REQUEST_DEFAULT_STATE,
      _get_pages_request: false,
      _report_pages: [],
      _get_visuals_page_name: null,
      _page_visuals: [],
      _report_bookmark_name: null,
      _get_bookmarks_request: false,
      _report_bookmarks: [],
      _token_expired: false,
      _client_error: null,
      _init_error: null
    };
  }

  static serializers: ISerializers = {
    ...DOMWidgetModel.serializers,
  };

  static model_name = 'ReportModel';
  static model_module = MODULE_NAME;
  static model_module_version = MODULE_VERSION;
  static view_name = 'ReportView';
  static view_module = MODULE_NAME;
  static view_module_version = MODULE_VERSION;
}

interface ExportVisualDataRequest {
  pageName?: string;
  visualName?: string;
  rows?: number;
  exportDataType?: number;
}

interface ReportFilterRequest {
  filters: models.ReportLevelFilters[];
  request_completed: boolean;
}

interface DOMRectSize {
  bottom: number;
  height: number;
  left: number;
  right: number;
  top: number;
  width: number;
  x: number;
  y: number;
}

export class ReportView extends DOMWidgetView {
  report: Report;
  reportContainer: HTMLDivElement;

  render(): void {
    const newDivElement = document.createElement('div');
    newDivElement.style.visibility = 'hidden';
    this.el.appendChild(newDivElement);

    this.reportContainer = newDivElement;

    this.embedConfigChanged();

    // Observe changes in the traitlets in Python, and define custom callback.
    this.model.on('change:_embed_config', this.embedConfigChanged, this);
    this.model.on('change:container_height', this.containerSizeChanged, this);
    this.model.on('change:container_width', this.containerSizeChanged, this);
    this.model.on('change:_export_visual_data_request', this.exportVisualDataRequestChanged, this);
    this.model.on('change:_get_filters_request', this.getFiltersRequestChanged, this);
    this.model.on('change:_report_filters_request', this.reportFiltersChanged, this);
    this.model.on('change:_get_pages_request', this.getPagesRequestChanged, this);
    this.model.on('change:_get_visuals_page_name', this.getVisualsPageNameChanged, this);
    this.model.on('change:_report_bookmark_name', this.reportBookmarkNameChanged, this);
    this.model.on('change:_get_bookmarks_request', this.getBookmarksRequestChanged, this);
  }

  containerSizeChanged(): void {
    if (this.reportContainer) {
      this.reportContainer.style.height = `${this.model.get('container_height')}px`;
      this.reportContainer.style.width = `${this.model.get('container_width')}px`;
    }
  }

  setTokenExpiredFlag(): void {
    this.model.set('_token_expired', true);
    this.touch();
  }

  embedConfigChanged(): void {
    const embedConfig = this.model.get('_embed_config');
    const reportConfig = embedConfig as IReportEmbedConfiguration;

    if (this.report) {
      const accessToken = reportConfig.accessToken as string;

      // To avoid re-embedding the report
      if (
        this.report.config.embedUrl === reportConfig.embedUrl &&
        this.report.config.accessToken !== reportConfig.accessToken
      ) {
        // Set new access token
        this.report.setAccessToken(accessToken);

        if (reportConfig.accessToken) {
          // Set token expiration listener to update the token TOKEN_REFRESH_THRESHOLD minutes before expiration
          setTokenExpirationListener(reportConfig.accessToken, this);
        }
      }
      this.model.set('_embedded', true);
      this.touch();
      return;
    } else {
      // Refresh access token before embedding if token is expired
      if (!reportConfig.accessToken || getTokenExpirationTimeout(reportConfig.accessToken) <= 0) {
        this.setTokenExpiredFlag();
        return;
      }
    }

    // Flag for checking create mode
    const createReportMode =
      embedConfig.viewMode !== models.ViewMode.View &&
      embedConfig.viewMode !== models.ViewMode.Edit;

    // Check if the embedding mode is create mode
    if (createReportMode) {
      // Create blank Power BI report
      this.report = powerbi.createReport(this.reportContainer, reportConfig as models.IReportCreateConfiguration) as Report;
    } else {
      // Phased loading
      this.report = powerbi.load(this.reportContainer, reportConfig) as Report;
    }

    // Set default aspect ratio
    let aspectRatio = 9 / 16;

    this.report.on('loaded', async () => {
      console.log('Loaded');

      if (reportConfig.accessToken) {
        // Set token expiration listener to update the token TOKEN_REFRESH_THRESHOLD minutes before expiration
        setTokenExpirationListener(embedConfig.accessToken, this);
      }

      try {
        // Check if embed mode is view/edit to get active page size
        if (!createReportMode) {
          // Get page size for the Power BI report
          const { width, height } = await getActivePageSize(this.report);
          if (width && height) {
            // Update aspect ratio according to the page size
            aspectRatio = height / width;
          } else {
            console.error('Invalid report size');
          }
        }

        let width = this.model.get('container_width') as number;
        let height = this.model.get('container_height') as number;

        if (!width || !height) {
          // Get dimensions of output cell
          const DOMRect: DOMRectSize = this.el.getBoundingClientRect();

          width = DOMRect.width || 980;
          height = width * aspectRatio;
        }

        // Set dimensions of report container
        this.reportContainer.style.width = `${width}px`;
        this.reportContainer.style.height = `${height}px`;

        
        // Show the report container
        this.reportContainer.style.visibility = 'visible';

        if (!createReportMode) {
          // Complete the phased embedding
          this.report.render();
        }
      } catch (error) {
        console.error(error);
      }

      // Invoke loaded event handler on kernel side
      this.model.set('_event_data', {
        event_name: 'loaded',
        event_details: null,
      });

      this.touch();
    });

    this.report.on('rendered', () => {
      console.log('Rendered');
      // Invoke rendered event handler on kernel side
      this.model.set('_event_data', {
        event_name: 'rendered',
        event_details: null,
      });

      this.touch();
    });

    this.report.on('error', (errorMessage) => {
<<<<<<< HEAD
      // Invoke error handling on kernel side
=======
      // Invoke error handling on kernel side if container isn't visible yet
      if (this.reportContainer.style.visibility === "visible") {
        return;
      }

>>>>>>> 5312130d
      const messageDetail = (errorMessage as any)?.detail;
      this.model.set('_init_error', `${messageDetail?.message} - ${messageDetail?.detailedMessage}`);
      this.touch();
    });

    // Notify that report embedding has started
    this.model.set('_embedded', true);

    // Commit model changes
    this.touch();
  }

  async exportVisualDataRequestChanged(): Promise<void> {
    if (!this.report) {
      console.error(REPORT_NOT_EMBEDDED_MESSAGE);
      this.model.set('_client_error', REPORT_NOT_EMBEDDED_MESSAGE);
      this.touch();
      return;
    }

    const exportVisualDataRequest = this.model.get(
      '_export_visual_data_request'
    ) as ExportVisualDataRequest;

    // Check export visual data request object is null or empty
    if (
      !exportVisualDataRequest.pageName &&
      !exportVisualDataRequest.visualName &&
      !exportVisualDataRequest.rows &&
      !exportVisualDataRequest.exportDataType
    ) {
      // This is the case of model reset
      return;
    }

    if (!exportVisualDataRequest.pageName || !exportVisualDataRequest.visualName) {
      console.error('Page and visual names are required');
      this.model.set('_client_error', 'Page and visual names are required');
      this.touch();
      return;
    }

    const pageName = exportVisualDataRequest.pageName;
    const visualName = exportVisualDataRequest.visualName;
    const dataRows = exportVisualDataRequest.rows;
    const exportDataType = exportVisualDataRequest.exportDataType;

    try {
      const selectedPage: Page = await getRequestedPage(this.report, pageName);
      const visuals: VisualDescriptor[] = await selectedPage.getVisuals();
      const selectedVisual: VisualDescriptor = visuals.filter((visual: VisualDescriptor) => {
        return visual.name === visualName;
      })[0];

      if (!selectedVisual) {
        throw 'Visual not found';
      }

      const data = await selectedVisual.exportData(exportDataType, dataRows);

      // Update data
      this.model.set('_visual_data', data.data);
      this.touch();
    } catch (error) {
      let stringifiedError = JSON.stringify(error);
      if (stringifiedError === '{}') {
        stringifiedError = error.toString();
      }

      console.error(error);
      this.model.set('_client_error', stringifiedError);
      this.touch();
    }
  }

  async getFiltersRequestChanged(): Promise<void> {
    if (!this.report) {
      console.error(REPORT_NOT_EMBEDDED_MESSAGE);
      this.model.set('_client_error', REPORT_NOT_EMBEDDED_MESSAGE);
      this.touch();
      return;
    }

    const get_filters_request = this.model.get('_get_filters_request') as boolean;
    if (!get_filters_request) {
      // Reset of get filters request
      return;
    }

    try {
      // Get list of filters applied on the report
      const filters: models.IFilter[] = await this.report.getFilters();

      if (!filters) {
        throw 'No filters available';
      }

      this.model.set('_report_filters', filters);
      this.model.set('_get_filters_request', false);
      this.touch();
    } catch (error) {
      let stringifiedError = JSON.stringify(error);
      if (stringifiedError === '{}') {
        stringifiedError = error.toString();
      }

      console.error(error);
      this.model.set('_client_error', stringifiedError);
      this.touch();
    }
  }

  async reportFiltersChanged(): Promise<void> {
    if (!this.report) {
      console.error(REPORT_NOT_EMBEDDED_MESSAGE);
      this.model.set('_client_error', REPORT_NOT_EMBEDDED_MESSAGE);
      this.touch();
      return;
    }

    const filterRequest = this.model.get('_report_filters_request') as ReportFilterRequest;

    if (filterRequest.request_completed) {
      // Reset of filter request
      return;
    }

    try {
      // Add new filters or remove filters when filters array is empty
      if (filterRequest.filters.length > 0) {
        await this.report.updateFilters(models.FiltersOperations.Replace, filterRequest.filters);
      } else {
        await this.report.updateFilters(models.FiltersOperations.RemoveAll);
      }

      // Reset filter request
      this.model.set('_report_filters_request', REPORT_FILTER_REQUEST_DEFAULT_STATE);
      this.touch();
    } catch (error) {
      let stringifiedError = JSON.stringify(error);
      if (stringifiedError === '{}') {
        stringifiedError = error.toString();
      }

      console.error(error);
      this.model.set('_client_error', stringifiedError);
      this.touch();
    }
  }

  async getPagesRequestChanged(): Promise<void> {
    if (!this.report) {
      console.error(REPORT_NOT_EMBEDDED_MESSAGE);
      this.model.set('_client_error', REPORT_NOT_EMBEDDED_MESSAGE);
      this.touch();
      return;
    }

    const get_pages_request = this.model.get('_get_pages_request') as boolean;
    if (!get_pages_request) {
      return;
    }

    try {
      const pages: Page[] = await this.report.getPages();

      if (!pages) {
        throw 'Pages not found';
      }

      // Remove 'report' property from Page object to handle nested property loop
      const pagesWithoutReport = pages.map((page) => {
        delete page.report;
        return page;
      });

      this.model.set('_report_pages', pagesWithoutReport);
      this.touch();
    } catch (error) {
      let stringifiedError = JSON.stringify(error);
      if (stringifiedError === '{}') {
        stringifiedError = error.toString();
      }

      console.error(error);
      this.model.set('_client_error', stringifiedError);
      this.touch();
    }
  }

  async getVisualsPageNameChanged(): Promise<void> {
    if (!this.report) {
      console.error(REPORT_NOT_EMBEDDED_MESSAGE);
      this.model.set('_client_error', REPORT_NOT_EMBEDDED_MESSAGE);
      this.touch();
      return;
    }

    const get_visuals_page_name = this.model.get('_get_visuals_page_name') as string;
    if (!get_visuals_page_name) {
      return;
    }

    try {
      const selectedPage: Page = await getRequestedPage(this.report, get_visuals_page_name);
      const visuals: VisualDescriptor[] = await selectedPage.getVisuals();

      if (!visuals) {
        throw 'Visuals not found';
      }

      // Remove 'page' property from Visual object to handle nested property loop
      const visualsWithoutPage = visuals.map((visual) => {
        delete visual.page;
        return visual;
      });

      this.model.set('_page_visuals', visualsWithoutPage);
      this.touch();
    } catch (error) {
      let stringifiedError = JSON.stringify(error);
      if (stringifiedError === '{}') {
        stringifiedError = error.toString();
      }

      console.error(error);
      this.model.set('_client_error', stringifiedError);
      this.touch();
    }
  }

  async reportBookmarkNameChanged(): Promise<void> {
    if (!this.report) {
      console.error(REPORT_NOT_EMBEDDED_MESSAGE);
      return;
    }

    const bookmarkName = this.model.get('_report_bookmark_name') as string;

    try {
      // Apply corresponding bookmark to the embedded report
      await this.report.bookmarksManager.apply(bookmarkName);
    } catch (error) {
      console.error('Set bookmark error:', error);
    }
  }

  async getBookmarksRequestChanged(): Promise<void> {
    if (!this.report) {
      console.error(REPORT_NOT_EMBEDDED_MESSAGE);
      this.model.set('_client_error', REPORT_NOT_EMBEDDED_MESSAGE);
      this.touch();
      return;
    }

    const get_bookmarks_request = this.model.get('_get_bookmarks_request') as boolean;
    if (!get_bookmarks_request) {
      return;
    }

    try {
      // Get list of bookmarks present in the report
      const bookmarks: models.IReportBookmark[] = await this.report.bookmarksManager.getBookmarks();

      // Check if there is any bookmark saved on the embedded report
      if (bookmarks.length === 0) {
        this.model.set('_report_bookmarks', ['']);
        this.touch();
      } else {
        this.model.set('_report_bookmarks', bookmarks);
        this.touch();
      }
    } catch (error) {
      let stringifiedError = JSON.stringify(error);
      if (stringifiedError === '{}') {
        stringifiedError = error.toString();
      }

      console.error(error);
      this.model.set('_client_error', stringifiedError);
      this.touch();
    }
  }
}<|MERGE_RESOLUTION|>--- conflicted
+++ resolved
@@ -15,22 +15,7 @@
 
 // Import the CSS
 import '../css/report.css';
-<<<<<<< HEAD
-import { getActivePageSize, getRequestedPage, setTokenExpirationListener } from './utils';
-
-// Jupyter SDK type to be passed with service instance creation
-const JUPYTER_SDK_TYPE = 'powerbi-jupyter';
-
-// Initialize powerbi service
-const powerbi = new service.Service(
-  factories.hpmFactory,
-  factories.wpmpFactory,
-  factories.routerFactory,
-  { type: JUPYTER_SDK_TYPE, sdkWrapperVersion: MODULE_VERSION }
-);
-=======
 import { getActivePageSize, getRequestedPage, powerbi, setTokenExpirationListener, getTokenExpirationTimeout } from './utils';
->>>>>>> 5312130d
 
 const EXPORT_DATA_DEFAULT_STATE: ExportVisualDataRequest = {
   pageName: undefined,
@@ -272,15 +257,11 @@
     });
 
     this.report.on('error', (errorMessage) => {
-<<<<<<< HEAD
-      // Invoke error handling on kernel side
-=======
       // Invoke error handling on kernel side if container isn't visible yet
       if (this.reportContainer.style.visibility === "visible") {
         return;
       }
 
->>>>>>> 5312130d
       const messageDetail = (errorMessage as any)?.detail;
       this.model.set('_init_error', `${messageDetail?.message} - ${messageDetail?.detailedMessage}`);
       this.touch();
